import datetime
import json
import os
import platform
import subprocess
import sys
import time
import traceback
import webbrowser
from toposort import CircularDependencyError
from functools import partial
from gc import collect
from io import BytesIO
from math import ceil
from multiprocessing import Pool, cpu_count
from pathlib import Path
from tempfile import gettempdir
from typing import Any, Callable, Self
from urllib.parse import urlparse
from zipfile import ZipFile

from loguru import logger

# GitPython depends on git executable being available in PATH
try:
    from git import Repo
    from git.exc import GitCommandError

    GIT_EXISTS = True
except ImportError:
    logger.warning(
        "git not detected in your PATH! Do you have git installed...? git integration will be disabled! You may need to restart the app if you installed it."
    )
    GIT_EXISTS = False

from github import Github
from PySide6.QtCore import (
    QEventLoop,
    QObject,
    QProcess,
    Qt,
    Signal,
    Slot,
)
from PySide6.QtWidgets import QFrame, QHBoxLayout, QLabel
from requests import get as requests_get

<<<<<<< HEAD
import app.models.dialogue as dialogue
import app.sort.alphabetical_sort as alpha_sort
import app.sort.dependencies as deps_sort
import app.sort.topo_sort as topo_sort
import app.utils.constants as app_constants
import app.utils.metadata as metadata
=======
import app.utils.constants as app_constants
import app.utils.metadata as metadata
import app.views.dialogue as dialogue
from app.controllers.sort_controller import Sorter
>>>>>>> 89c45946
from app.models.animations import LoadingAnimation
from app.utils.app_info import AppInfo
from app.utils.event_bus import EventBus
from app.utils.generic import (
    chunks,
    copy_to_clipboard_safely,
    delete_files_except_extension,
    launch_game_process,
    open_url_browser,
    platform_specific_open,
    upload_data_to_0x0_st,
)
from app.utils.metadata import MetadataManager, SettingsController
from app.utils.rentry.wrapper import RentryImport, RentryUpload
from app.utils.schema import generate_rimworld_mods_list
from app.utils.steam.browser import SteamBrowser
from app.utils.steam.steamcmd.wrapper import SteamcmdInterface
from app.utils.steam.steamworks.wrapper import (
    SteamworksGameLaunch,
    SteamworksSubscriptionHandler,
)
from app.utils.steam.webapi.wrapper import (
    CollectionImport,
    ISteamRemoteStorage_GetPublishedFileDetails,
)
from app.utils.todds.wrapper import ToddsInterface
from app.utils.xml import json_to_xml_write
from app.views.mod_info_panel import ModInfo
from app.views.mods_panel import ModListWidget, ModsPanel, ModsPanelSortKey
from app.windows.missing_mods_panel import MissingModsPrompt
from app.windows.rule_editor_panel import RuleEditor
from app.windows.runner_panel import RunnerPanel
from app.windows.workshop_mod_updater_panel import ModUpdaterPrompt


class MainContent(QObject):
    """
    This class controls the layout and functionality of the main content
    panel of the GUI, containing the mod information display, inactive and
    active mod lists, and the action button panel. Additionally, it acts
    as the main temporary datastore of the app, caching workshop mod information
    and their dependencies.
    """

    _instance: Self | None = None

    disable_enable_widgets_signal = Signal(bool)
    status_signal = Signal(str)
    stop_watchdog_signal = Signal()

    def __new__(cls, *args: Any, **kwargs: Any) -> "MainContent":
        if cls._instance is None:
            cls._instance = super(MainContent, cls).__new__(cls)
        return cls._instance

    def __init__(
        self, settings_controller: SettingsController
    ) -> None:
        """
        Initialize the main content panel.

        :param settings_controller: the settings controller for the application
        """
        if not hasattr(self, "initialized"):
            super(MainContent, self).__init__()
            logger.debug("初始化主要内容")

            self.settings_controller = settings_controller

            EventBus().settings_have_changed.connect(self._on_settings_have_changed)
            EventBus().do_check_for_application_update.connect(
                self._do_check_for_update
            )
            EventBus().do_validate_steam_client.connect(self._do_validate_steam_client)
            EventBus().do_open_mod_list.connect(self._do_import_list_file_xml)
            EventBus().do_import_mod_list_from_rentry.connect(
                self._do_import_list_rentry
            )
            EventBus().do_import_mod_list_from_workshop_collection.connect(
                self._do_import_list_workshop_collection
            )
            EventBus().do_save_mod_list_as.connect(self._do_export_list_file_xml)
            EventBus().do_export_mod_list_to_clipboard.connect(
                self._do_export_list_clipboard
            )
            EventBus().do_export_mod_list_to_rentry.connect(self._do_upload_list_rentry)
            EventBus().do_upload_community_rules_db_to_github.connect(
                self._on_do_upload_community_db_to_github
            )
            EventBus().do_download_community_rules_db_from_github.connect(
                self._on_do_download_community_db_from_github
            )
            EventBus().do_upload_steam_workshop_db_to_github.connect(
                self._on_do_upload_steam_workshop_db_to_github
            )
            EventBus().do_download_steam_workshop_db_from_github.connect(
                self._on_do_download_steam_workshop_db_from_github
            )
            EventBus().do_upload_rimsort_log.connect(self._on_do_upload_rimsort_log)
            EventBus().do_upload_rimsort_old_log.connect(
                self._on_do_upload_rimsort_old_log
            )
            EventBus().do_upload_rimworld_log.connect(self._on_do_upload_rimworld_log)
            EventBus().do_download_all_mods_via_steamcmd.connect(
                self._on_do_download_all_mods_via_steamcmd
            )
            EventBus().do_download_all_mods_via_steam.connect(
                self._on_do_download_all_mods_via_steam
            )
            EventBus().do_compare_steam_workshop_databases.connect(
                self._do_generate_metadata_comparison_report
            )
            EventBus().do_merge_steam_workshop_databases.connect(
                self._do_merge_databases
            )
            EventBus().do_build_steam_workshop_database.connect(
                self._on_do_build_steam_workshop_database
            )
            EventBus().do_import_acf.connect(
                lambda: self.actions_slot("import_steamcmd_acf_data")
            )
            EventBus().do_delete_acf.connect(
                lambda: self.actions_slot("reset_steamcmd_acf_data")
            )
            EventBus().do_install_steamcmd.connect(self._do_setup_steamcmd)

            EventBus().do_refresh_mods_lists.connect(self._do_refresh)
            EventBus().do_clear_active_mods_list.connect(self._do_clear)
            EventBus().do_restore_active_mods_list.connect(self._do_restore)
            EventBus().do_sort_active_mods_list.connect(self._do_sort)
            EventBus().do_save_active_mods_list.connect(self._do_save)
            EventBus().do_run_game.connect(self._do_run_game)

            # Edit Menu bar Eventbus
            EventBus().do_rule_editor.connect(
                lambda: self.actions_slot("open_community_rules_with_rule_editor")
            )

            # Download Menu bar Eventbus
            EventBus().do_add_git_mod.connect(self._do_add_git_mod)
            EventBus().do_browse_workshop.connect(self._do_browse_workshop)
            EventBus().do_check_for_workshop_updates.connect(
                self._do_check_for_workshop_updates
            )

            # Textures Menu bar Eventbus
            EventBus().do_optimize_textures.connect(
                lambda: self.actions_slot("optimize_textures")
            )
            EventBus().do_delete_dds_textures.connect(
                lambda: self.actions_slot("delete_textures")
            )

            # INITIALIZE WIDGETS
            # Initialize Steam(CMD) integrations
            self.steam_browser: SteamBrowser | None = None
            self.steamcmd_runner: RunnerPanel | None = None
            self.steamcmd_wrapper = SteamcmdInterface.instance()

            # Initialize MetadataManager
            self.metadata_manager = metadata.MetadataManager.instance()

            # BASE LAYOUT
            self.main_layout = QHBoxLayout()
            self.main_layout.setContentsMargins(
                5, 5, 5, 5
            )  # Space between widgets and Frame border
            self.main_layout.setSpacing(5)  # Space between mod lists and action buttons

            # FRAME REQUIRED - to allow for styling
            self.main_layout_frame = QFrame()
            self.main_layout_frame.setObjectName("MainPanel")
            self.main_layout_frame.setLayout(self.main_layout)

            # INSTANTIATE WIDGETS
            self.mod_info_panel = ModInfo()
            self.mods_panel = ModsPanel(
                settings_controller=self.settings_controller,
            )

            # WIDGETS INTO BASE LAYOUT
            self.main_layout.addLayout(self.mod_info_panel.panel, 50)
            self.main_layout.addLayout(self.mods_panel.panel, 50)

            # SIGNALS AND SLOTS
            self.metadata_manager.mod_created_signal.connect(
                self.mods_panel.on_mod_created  # Connect MetadataManager to ModPanel for mod creation
            )
            self.metadata_manager.mod_deleted_signal.connect(
                self.mods_panel.on_mod_deleted  # Connect MetadataManager to ModPanel for mod deletion
            )
            self.metadata_manager.mod_metadata_updated_signal.connect(
                self.mods_panel.on_mod_metadata_updated  # Connect MetadataManager to ModPanel for mod metadata updates
            )
            self.mods_panel.active_mods_list.key_press_signal.connect(
                self.__handle_active_mod_key_press
            )
            self.mods_panel.inactive_mods_list.key_press_signal.connect(
                self.__handle_inactive_mod_key_press
            )
            self.mods_panel.active_mods_list.mod_info_signal.connect(
                self.__mod_list_slot
            )
            self.mods_panel.inactive_mods_list.mod_info_signal.connect(
                self.__mod_list_slot
            )
            self.mods_panel.active_mods_list.item_added_signal.connect(
                self.mods_panel.inactive_mods_list.handle_other_list_row_added
            )
            self.mods_panel.inactive_mods_list.item_added_signal.connect(
                self.mods_panel.active_mods_list.handle_other_list_row_added
            )
            self.mods_panel.active_mods_list.edit_rules_signal.connect(
                self._do_open_rule_editor
            )
            self.mods_panel.inactive_mods_list.edit_rules_signal.connect(
                self._do_open_rule_editor
            )
            self.mods_panel.active_mods_list.update_git_mods_signal.connect(
                self._check_git_repos_for_update
            )
            self.mods_panel.inactive_mods_list.update_git_mods_signal.connect(
                self._check_git_repos_for_update
            )
            self.mods_panel.active_mods_list.steamcmd_downloader_signal.connect(
                self._do_download_mods_with_steamcmd
            )
            self.mods_panel.inactive_mods_list.steamcmd_downloader_signal.connect(
                self._do_download_mods_with_steamcmd
            )
            self.mods_panel.active_mods_list.steamworks_subscription_signal.connect(
                self._do_steamworks_api_call_animated
            )
            self.mods_panel.inactive_mods_list.steamworks_subscription_signal.connect(
                self._do_steamworks_api_call_animated
            )
            self.mods_panel.active_mods_list.steamdb_blacklist_signal.connect(
                self._do_blacklist_action_steamdb
            )
            self.mods_panel.inactive_mods_list.steamdb_blacklist_signal.connect(
                self._do_blacklist_action_steamdb
            )
            self.mods_panel.active_mods_list.refresh_signal.connect(self._do_refresh)
            self.mods_panel.inactive_mods_list.refresh_signal.connect(self._do_refresh)
            # Restore cache initially set to empty
            self.active_mods_uuids_last_save: list[str] = []
            self.active_mods_uuids_restore_state: list[str] = []
            self.inactive_mods_uuids_restore_state: list[str] = []

            # Store duplicate_mods for global access
            self.duplicate_mods = {}

            # Instantiate query runner
            self.query_runner: RunnerPanel | None = None

            # Steamworks bool - use this to check any Steamworks processes you try to initialize
            self.steamworks_in_use = False

            # Instantiate todds runner
            self.todds_runner: RunnerPanel | None = None

            logger.info("已完成主线内容初始化")
            self.initialized = True

    @classmethod
    def instance(cls, *args: Any, **kwargs: Any) -> "MainContent":
        if cls._instance is None:
            cls._instance = cls(*args, **kwargs)
        elif args or kwargs:
            raise ValueError("主内容实例已初始化。")
        return cls._instance

    def check_if_essential_paths_are_set(self, prompt: bool = True) -> bool:
        """
        When the user starts the app for the first time, none
        of the paths will be set. We should check for this and
        not throw a fatal error trying to load mods until the
        user has had a chance to set paths.
        """
        current_instance = self.settings_controller.settings.current_instance
        game_folder_path = self.settings_controller.settings.instances[
            current_instance
        ].game_folder
        config_folder_path = self.settings_controller.settings.instances[
            current_instance
        ].config_folder
        logger.debug(f"游戏文件夹: {game_folder_path}")
        logger.debug(f"配置文件夹: {config_folder_path}")
        if (
            game_folder_path
            and config_folder_path
            and os.path.exists(game_folder_path)
            and os.path.exists(config_folder_path)
        ):
            logger.info("基本路径设置!")
            return True
        else:
            logger.warning("基本路径无效或未设置!")
            answer = dialogue.show_dialogue_conditional(
                title="基本路径",
                text="基本路径无效或未设置\n",
                information=(
                    "RimSort 至少需要设置游戏文件夹和"
                    "配置文件夹路径，并且路径都存在。请设置"
                    "这两种路径都可以手动或使用自动检测功能。\n\n"
                    "您现在要配置它们吗?"
                ),
            )
            if answer == "&Yes":
                self.settings_controller.show_settings_dialog("位置")
            return False

    def ___get_relative_middle(self, some_list: ModListWidget) -> int:
        rect = some_list.contentsRect()
        top = some_list.indexAt(rect.topLeft())
        if top.isValid():
            bottom = some_list.indexAt(rect.bottomLeft())
            if not bottom.isValid():
                bottom = some_list.model().index(some_list.count() - 1, 0)
            return int((top.row() + bottom.row() + 1) / 2)
        return 0

    def __handle_active_mod_key_press(self, key: str) -> None:
        """
        If the Left Arrow key is pressed while the user is focused on the
        Active Mods List, the focus is shifted to the Inactive Mods List.
        If no Inactive Mod was previously selected, the middle (relative)
        one is selected. `__mod_list_slot` is also called to update the
        Mod Info Panel.

        If the Return or Space button is pressed the selected mods in the
        current list are deleted from the current list and inserted
        into the other list.
        """
        aml = self.mods_panel.active_mods_list
        iml = self.mods_panel.inactive_mods_list
        if key == "Left":
            iml.setFocus()
            if not iml.selectedIndexes():
                iml.setCurrentRow(self.___get_relative_middle(iml))
            data = iml.selectedItems()[0].data(Qt.ItemDataRole.UserRole)
            uuid = data["uuid"]
            self.__mod_list_slot(uuid)

        elif key == "Return" or key == "Space" or key == "DoubleClick":
            # TODO: graphical bug where if you hold down the key, items are
            # inserted too quickly and become empty items

            items_to_move = aml.selectedItems().copy()
            if items_to_move:
                first_selected = sorted(aml.row(i) for i in items_to_move)[0]

                # Remove items from current list
                for item in items_to_move:
                    data = item.data(Qt.ItemDataRole.UserRole)
                    uuid = data["uuid"]
                    aml.uuids.remove(uuid)
                    aml.takeItem(aml.row(item))
                if aml.count():
                    if aml.count() == first_selected:
                        aml.setCurrentRow(aml.count() - 1)
                    else:
                        aml.setCurrentRow(first_selected)

                # Insert items into other list
                if not iml.selectedIndexes():
                    count = self.___get_relative_middle(iml)
                else:
                    count = iml.row(iml.selectedItems()[-1]) + 1
                for item in items_to_move:
                    iml.insertItem(count, item)
                    count += 1
            self.mods_panel.active_mods_list.recalculate_warnings_signal.emit()
            self.mods_panel.inactive_mods_list.recalculate_warnings_signal.emit()

    def __handle_inactive_mod_key_press(self, key: str) -> None:
        """
        If the Right Arrow key is pressed while the user is focused on the
        Inactive Mods List, the focus is shifted to the Active Mods List.
        If no Active Mod was previously selected, the middle (relative)
        one is selected. `__mod_list_slot` is also called to update the
        Mod Info Panel.

        If the Return or Space button is pressed the selected mods in the
        current list are deleted from the current list and inserted
        into the other list.
        """

        aml = self.mods_panel.active_mods_list
        iml = self.mods_panel.inactive_mods_list
        if key == "Right":
            aml.setFocus()
            if not aml.selectedIndexes():
                aml.setCurrentRow(self.___get_relative_middle(aml))
            data = aml.selectedItems()[0].data(Qt.ItemDataRole.UserRole)
            uuid = data["uuid"]
            self.__mod_list_slot(uuid)

        elif key == "Return" or key == "Space" or key == "DoubleClick":
            # TODO: graphical bug where if you hold down the key, items are
            # inserted too quickly and become empty items

            items_to_move = iml.selectedItems().copy()
            if items_to_move:
                first_selected = sorted(iml.row(i) for i in items_to_move)[0]

                # Remove items from current list
                for item in items_to_move:
                    data = item.data(Qt.ItemDataRole.UserRole)
                    uuid = data["uuid"]
                    iml.uuids.remove(uuid)
                    iml.takeItem(iml.row(item))
                if iml.count():
                    if iml.count() == first_selected:
                        iml.setCurrentRow(iml.count() - 1)
                    else:
                        iml.setCurrentRow(first_selected)

                # Insert items into other list
                if not aml.selectedIndexes():
                    count = self.___get_relative_middle(aml)
                else:
                    count = aml.row(aml.selectedItems()[-1]) + 1
                for item in items_to_move:
                    aml.insertItem(count, item)
                    count += 1
            self.mods_panel.active_mods_list.recalculate_warnings_signal.emit()
            self.mods_panel.inactive_mods_list.recalculate_warnings_signal.emit()

    def __insert_data_into_lists(
        self, active_mods_uuids: list[str], inactive_mods_uuids: list[str]
    ) -> None:
        """
        Insert active mods and inactive mods into respective mod list widgets.

        :param active_mods_uuids: list of active mod uuids
        :param inactive_mods_uuids: list of inactive mod uuids
        """
        logger.info(
            f"将模组数据插入到启用的[{len(active_mods_uuids)}]模组列表和非启用的[{len(inactive_mods_uuids)}]模组列表"
        )
        self.mods_panel.active_mods_list.recreate_mod_list(
            list_type="active", uuids=active_mods_uuids
        )
        self.mods_panel.inactive_mods_list.recreate_mod_list_and_sort(
            list_type="inactive",
            uuids=inactive_mods_uuids,
            key=ModsPanelSortKey.MODNAME,
        )
        logger.info(
            f"已完成模组数据插入到启用的[{len(active_mods_uuids)}]模组列表和非启用的[{len(inactive_mods_uuids)}]模组列表"
        )
        # Recalculate warnings for both lists
        # self.mods_panel.active_mods_list.recalculate_warnings_signal.emit()
        # self.mods_panel.inactive_mods_list.recalculate_warnings_signal.emit()

    def __duplicate_mods_prompt(self) -> None:
        list_of_duplicate_mods = "\n".join(
            [f"* {mod}" for mod in self.duplicate_mods.keys()]
        )
        dialogue.show_warning(
            title="找到了重复的模组",
            text="在启用模组列表中找到的ID重复的模组",
            information=(
                "以下模组列表已在您的模组配置文件中设置为启用状态"
                "并在您的模组数据源中发现了这些模组的重复实例。"
                "原版游戏将使用特定模组ID的第一个 “本地模组” "
                "游戏本身如此，所以RimSort也会遵循这个逻辑。"
            ),
            details=list_of_duplicate_mods,
        )

    def __missing_mods_prompt(self) -> None:
        logger.debug(f"无法找到{len(self.missing_mods)}启用模组的数据")
        if (  # User configuration
            self.settings_controller.settings.try_download_missing_mods
            and self.metadata_manager.external_steam_metadata
        ):  # Do we even have metadata to lookup...?
            self.missing_mods_prompt = MissingModsPrompt(
                packageids=self.missing_mods,
                steam_workshop_metadata=self.metadata_manager.external_steam_metadata,
            )
            self.missing_mods_prompt._populate_from_metadata()
            self.missing_mods_prompt.steamcmd_downloader_signal.connect(
                self._do_download_mods_with_steamcmd
            )
            self.missing_mods_prompt.steamworks_subscription_signal.connect(
                self._do_steamworks_api_call_animated
            )
            self.missing_mods_prompt.setWindowModality(
                Qt.WindowModality.ApplicationModal
            )
            self.missing_mods_prompt.show()
        else:
            list_of_missing_mods = "\n".join([f"* {mod}" for mod in self.missing_mods])
            dialogue.show_information(
                text="找不到一些模组的数据!",
                information=(
                    "下面的模组列表在你的模组列表中被设置为启用的，"
                    "但是在本地/创意工坊的模组路径中找不到这些模组的数据。"
                    "\n\n你的游戏配置路径是否正确?"
                ),
                details=list_of_missing_mods,
            )

    def __mod_list_slot(self, uuid: str) -> None:
        """
        This slot method is triggered when the user clicks on an item
        on a mod list. It takes the internal uuid and gets the
        complete json mod info for that internal uuid. It passes
        this information to the mod info panel to display.

        :param uuid: uuid of mod
        """
        self.mod_info_panel.display_mod_info(uuid=uuid)

    def __repopulate_lists(self, is_initial: bool = False) -> None:
        """
        Get active and inactive mod lists based on the config path
        and write them to the list widgets. is_initial indicates if
        this function is running at app initialization. If is_initial is
        true, then write the active_mods_data and inactive_mods_data to
        restore variables.
        """
        logger.info("重新填充模组列表")
        (
            active_mods_uuids,
            inactive_mods_uuids,
            self.duplicate_mods,
            self.missing_mods,
        ) = metadata.get_mods_from_list(
            mod_list=str(
                (
                    Path(
                        self.settings_controller.settings.instances[
                            self.settings_controller.settings.current_instance
                        ].config_folder
                    )
                    / "ModsConfig.xml"
                )
            )
        )
        self.active_mods_uuids_last_save = active_mods_uuids
        if is_initial:
            logger.info("缓存初始启用/非启用模组列表")
            self.active_mods_uuids_restore_state = active_mods_uuids
            self.inactive_mods_uuids_restore_state = inactive_mods_uuids

        self.__insert_data_into_lists(active_mods_uuids, inactive_mods_uuids)

    #########
    # SLOTS # Can this be cleaned up & moved to own module...?
    #########

    # ACTIONS PANEL ACTIONS

    def actions_slot(self, action: str) -> None:
        """
        Slot for the `actions_signal` signals

        :param action: string indicating action
        """
        logger.info(f"USER ACTION: 接收到的操作{action}")
        # game configuration panel actions
        if action == "check_for_update":
            self._do_check_for_update()
        # actions panel actions
        if action == "refresh":
            self._do_refresh()
        if action == "clear":
            self._do_clear()
        if action == "restore":
            self._do_restore()
        if action == "sort":
            self._do_sort()
        if "textures" in action:
            logger.debug("启动新的 todds 操作...")
            # Setup Environment
            todds_txt_path = str((Path(gettempdir()) / "todds.txt"))
            if os.path.exists(todds_txt_path):
                os.remove(todds_txt_path)
            if not self.settings_controller.settings.todds_active_mods_target:
                local_mods_target = self.settings_controller.settings.instances[
                    self.settings_controller.settings.current_instance
                ].local_folder
                if local_mods_target and local_mods_target != "":
                    with open(todds_txt_path, "a", encoding="utf-8") as todds_txt_file:
                        todds_txt_file.write(local_mods_target + "\n")
                workshop_mods_target = self.settings_controller.settings.instances[
                    self.settings_controller.settings.current_instance
                ].workshop_folder
                if workshop_mods_target and workshop_mods_target != "":
                    with open(todds_txt_path, "a", encoding="utf-8") as todds_txt_file:
                        todds_txt_file.write(workshop_mods_target + "\n")
            else:
                with open(todds_txt_path, "a", encoding="utf-8") as todds_txt_file:
                    for uuid in self.mods_panel.active_mods_list.uuids:
                        todds_txt_file.write(
                            self.metadata_manager.internal_local_metadata[uuid]["path"]
                            + "\n"
                        )
            if action == "optimize_textures":
                self._do_optimize_textures(todds_txt_path)
            if action == "delete_textures":
                self._do_delete_dds_textures(todds_txt_path)
        if action == "add_git_mod":
            self._do_add_git_mod()
        if action == "browse_workshop":
            self._do_browse_workshop()
        if action == "import_steamcmd_acf_data":
            metadata.import_steamcmd_acf_data(
                rimsort_storage_path=str(AppInfo().app_storage_folder),
                steamcmd_appworkshop_acf_path=self.steamcmd_wrapper.steamcmd_appworkshop_acf_path,
            )
        if action == "reset_steamcmd_acf_data":
            if os.path.exists(self.steamcmd_wrapper.steamcmd_appworkshop_acf_path):
                logger.debug(
                    f"删除SteamCMD ACF数据: {self.steamcmd_wrapper.steamcmd_appworkshop_acf_path}"
                )
                os.remove(self.steamcmd_wrapper.steamcmd_appworkshop_acf_path)
            else:
                logger.debug("SteamCMD ACF数据不存在。跳过行动。")
        if action == "update_workshop_mods":
            self._do_check_for_workshop_updates()
        if action == "import_list_file_xml":
            self._do_import_list_file_xml()
        if action == "import_list_rentry":
            self._do_import_list_rentry()
        if action == "export_list_file_xml":
            self._do_export_list_file_xml()
        if action == "export_list_clipboard":
            self._do_export_list_clipboard()
        if action == "upload_list_rentry":
            self._do_upload_list_rentry()
        if action == "save":
            self._do_save()
        # settings panel actions
        if action == "configure_github_identity":
            self._do_configure_github_identity()
        if action == "configure_steam_database_path":
            self._do_configure_steam_db_file_path()
        if action == "configure_steam_database_repo":
            self._do_configure_steam_database_repo()
        if action == "download_steam_database":
            if GIT_EXISTS:
                self._do_clone_repo_to_path(
                    base_path=str(AppInfo().databases_folder),
                    repo_url=self.settings_controller.settings.external_steam_metadata_repo,
                )
            else:
                self._do_notify_no_git()
        if action == "upload_steam_database":
            if GIT_EXISTS:
                self._do_upload_db_to_repo(
                    repo_url=self.settings_controller.settings.external_steam_metadata_repo,
                    file_name="steamDB.json",
                )
            else:
                self._do_notify_no_git()
        if action == "configure_community_rules_db_path":
            self._do_configure_community_rules_db_file_path()
        if action == "configure_community_rules_db_repo":
            self._do_configure_community_rules_db_repo()
        if action == "download_community_rules_database":
            if GIT_EXISTS:
                self._do_clone_repo_to_path(
                    base_path=str(AppInfo().databases_folder),
                    repo_url=self.settings_controller.settings.external_community_rules_repo,
                )
            else:
                self._do_notify_no_git()
        if action == "open_community_rules_with_rule_editor":
            self._do_open_rule_editor(compact=False, initial_mode="community_rules")
        if action == "upload_community_rules_database":
            if GIT_EXISTS:
                self._do_upload_db_to_repo(
                    repo_url=self.settings_controller.settings.external_community_rules_repo,
                    file_name="communityRules.json",
                )
            else:
                self._do_notify_no_git()
        if action == "build_steam_database_thread":
            self._do_build_database_thread()
        if "download_entire_workshop" in action:
            self._do_download_entire_workshop(action)
        if action == "merge_databases":
            self._do_merge_databases()
        if action == "set_database_expiry":
            self._do_set_database_expiry()
        if action == "edit_steam_webapi_key":
            self._do_edit_steam_webapi_key()
        if action == "comparison_report":
            self._do_generate_metadata_comparison_report()

    # GAME CONFIGURATION PANEL

    def _do_check_for_update(self) -> None:
        logger.debug("跳过更新检查...")
        return
        # NOT NUITKA
        if "__compiled__" not in globals():
            logger.debug(
                "You are running from Python interpreter. Skipping update check..."
            )
            dialogue.show_warning(
                title="Update skipped",
                text="You are running from Python interpreter.",
                information="Skipping update check...",
            )
            return
        # NUITKA
        logger.debug("Checking for RimSort update...")
        current_version = self.metadata_manager.game_version
        try:
            json_response = self.__do_get_github_release_info()
        except Exception as e:
            logger.warning(
                f"Unable to retrieve latest release information due to exception: {e.__class__}"
            )
            return
        tag_name = json_response["tag_name"]
        tag_name_updated = tag_name.replace("alpha", "Alpha")
        install_path = os.getcwd()
        logger.debug(f"Current RimSort release found: {tag_name}")
        logger.debug(f"Current RimSort version found: {current_version}")
        if current_version != tag_name:
            answer = dialogue.show_dialogue_conditional(
                title="RimSort update found",
                text=f"An update to RimSort has been released: {tag_name}",
                information=f"You are running RimSort {current_version}\nDo you want to update now?",
            )
            if answer == "&Yes":
                # Setup environment
                ARCH = platform.architecture()[0]
                CWD = os.getcwd()
                PROCESSOR = platform.processor()
                if PROCESSOR == "":
                    PROCESSOR = platform.machine()
                SYSTEM = platform.system()

                current_dir = os.path.dirname(os.path.abspath(sys.argv[0]))

                if SYSTEM == "Darwin":
                    current_dir = os.path.split(
                        os.path.split(os.path.dirname(os.path.abspath(sys.argv[0])))[0]
                    )[0]
                    executable_name = "RimSort.app"
                    if PROCESSOR == "i386" or PROCESSOR == "arm":
                        logger.warning(
                            f"Darwin/MacOS system detected with a {ARCH} {PROCESSOR} CPU..."
                        )
                        target_archive = (
                            f"RimSort-{tag_name_updated}_{SYSTEM}_{PROCESSOR}.zip"
                        )
                    else:
                        logger.warning(
                            f"Unsupported processor {SYSTEM} {ARCH} {PROCESSOR}"
                        )
                        return
                elif SYSTEM == "Linux":
                    executable_name = "RimSort.bin"
                    logger.warning(
                        f"Linux system detected with a {ARCH} {PROCESSOR} CPU..."
                    )
                    target_archive = (
                        f"RimSort-{tag_name_updated}_{SYSTEM}_{PROCESSOR}.zip"
                    )
                elif SYSTEM == "Windows":
                    executable_name = "RimSort.exe"
                    logger.warning(
                        f"Windows system detected with a {ARCH} {PROCESSOR} CPU..."
                    )
                    target_archive = f"RimSort-{tag_name_updated}_{SYSTEM}.zip"
                else:
                    logger.warning(f"Unsupported system {SYSTEM} {ARCH} {PROCESSOR}")
                    return
                # Try to find a valid release from our generated archive name
                for asset in json_response["assets"]:
                    if asset["name"] == target_archive:
                        browser_download_url = asset["browser_download_url"]
                # If we don't have it from our query...
                if "browser_download_url" not in locals():
                    dialogue.show_warning(
                        title="Unable to complete update",
                        text=f"Failed to find valid RimSort release for {SYSTEM} {ARCH} {PROCESSOR}",
                    )
                    return
                target_archive_extracted = target_archive.replace(".zip", "")
                try:
                    logger.debug(
                        f"Downloading & extracting RimSort release from: {browser_download_url}"
                    )
                    self.do_threaded_loading_animation(
                        gif_path=str(
                            AppInfo().theme_data_folder
                            / "default-icons"
                            / "refresh.gif"
                        ),
                        target=partial(
                            self.__do_download_extract_release_to_tempdir,
                            url=browser_download_url,
                        ),
                        text=f"RimSort update found. Downloading RimSort {tag_name_updated} release...",
                    )
                    temp_dir = "RimSort" if not SYSTEM == "Darwin" else "RimSort.app"
                    answer = dialogue.show_dialogue_conditional(
                        title="Update downloaded",
                        text="Do you want to proceed with the update?",
                        information=f"\nSuccessfully retrieved latest release. The update will be installed from: {os.path.join(gettempdir(), temp_dir)}",
                    )
                    if not answer == "&Yes":
                        return
                except Exception:
                    stacktrace = traceback.format_exc()
                    dialogue.show_warning(
                        title="Failed to download update",
                        text="Failed to download latest RimSort release!",
                        information="Did the file/url change? "
                        + "Does your environment have access to the Internet?\n"
                        + f"URL: {browser_download_url}",
                        details=stacktrace,
                    )
                    return
                # Stop watchdog
                logger.info("Stopping watchdog Observer thread before update...")
                self.stop_watchdog_signal.emit()
                # https://stackoverflow.com/a/21805723
                if SYSTEM == "Darwin":  # MacOS
                    popen_args = [
                        "/bin/bash",
                        str((Path(current_dir) / "Contents" / "MacOS" / "update.sh")),
                    ]
                    p = subprocess.Popen(popen_args)
                else:
                    try:
                        subprocess.CREATE_NEW_PROCESS_GROUP
                    except AttributeError:  # not Windows, so assume POSIX; if not, we'll get a usable exception
                        popen_args = [
                            "/bin/bash",
                            str((AppInfo().application_folder / "update.sh")),
                        ]
                        p = subprocess.Popen(
                            popen_args,
                            start_new_session=True,
                        )
                    else:  # Windows
                        popen_args = [
                            "start",
                            "/wait",
                            "cmd",
                            "/c",
                            str(
                                (
                                    AppInfo.application_folder,
                                    "update.bat",
                                )
                            ),
                        ]
                        p = subprocess.Popen(
                            popen_args,
                            creationflags=subprocess.CREATE_NEW_PROCESS_GROUP,
                            shell=True,
                        )
                logger.debug(f"External updater script launched with PID: {p.pid}")
                logger.debug(f"Arguments used: {popen_args}")
                sys.exit()
        else:
            logger.debug("Up to date!")
            dialogue.show_information(
                title="RimSort is up to date!",
                text=f"You are already running the latest release: {tag_name}",
            )

    def _do_validate_steam_client(self) -> None:
        platform_specific_open("steam://validate/294100")

    def __do_download_extract_release_to_tempdir(self, url: str) -> None:
        with ZipFile(BytesIO(requests_get(url).content)) as zipobj:
            zipobj.extractall(gettempdir())

    def __do_get_github_release_info(self) -> dict[str, Any]:
        # Parse latest release
        raw = requests_get(
            "https://api.github.com/repos/RimSort/RimSort/releases/latest"
        )
        return raw.json()

    # INFO PANEL ANIMATIONS

    def do_threaded_loading_animation(
        self, gif_path: str, target: Callable[..., Any], text: str | None = None
    ) -> Any:
        loading_animation_text_label = None
        # Hide the info panel widgets
        self.mod_info_panel.info_panel_frame.hide()
        # Disable widgets while loading
        self.disable_enable_widgets_signal.emit(False)
        # Encapsulate mod parsing inside a nice lil animation
        loading_animation = LoadingAnimation(
            gif_path=gif_path,
            target=target,
        )
        self.mod_info_panel.panel.addWidget(loading_animation)
        # If any text message specified, pass it to the info panel as well
        if text:
            loading_animation_text_label = QLabel(text)
            loading_animation_text_label.setAlignment(Qt.AlignmentFlag.AlignCenter)
            loading_animation_text_label.setObjectName("loadingAnimationString")
            self.mod_info_panel.panel.addWidget(loading_animation_text_label)
        loop = QEventLoop()
        loading_animation.finished.connect(loop.quit)
        loop.exec_()
        data = loading_animation.data
        # Remove text label if it was passed
        if text:
            self.mod_info_panel.panel.removeWidget(loading_animation_text_label)
            loading_animation_text_label.close()
        # Enable widgets again after loading
        self.disable_enable_widgets_signal.emit(True)
        # Show the info panel widgets
        self.mod_info_panel.info_panel_frame.show()
        logger.debug(f"Returning {type(data)}")
        return data

    # ACTIONS PANEL

    def _do_refresh(self, is_initial: bool = False) -> None:
        """
        Refresh expensive calculations & repopulate lists with that refreshed data
        """
        EventBus().refresh_started.emit()
        EventBus().do_save_button_animation_stop.emit()
        # If we are refreshing cache from user action
        if not is_initial:
            self.mods_panel.list_updated = False
            # Reset the data source filters to default and clear searches
            self.mods_panel.active_mods_filter_data_source_index = len(
                self.mods_panel.data_source_filter_icons
            )
            self.mods_panel.signal_clear_search(list_type="Active")
            self.mods_panel.inactive_mods_filter_data_source_index = len(
                self.mods_panel.data_source_filter_icons
            )
            self.mods_panel.signal_clear_search(list_type="Inactive")
            self.mods_panel.active_mods_filter_data_source_index = len(
                self.mods_panel.data_source_filter_icons
            )
            self.mods_panel.signal_clear_search(list_type="Active")
            self.mods_panel.inactive_mods_filter_data_source_index = len(
                self.mods_panel.data_source_filter_icons
            )
            self.mods_panel.signal_clear_search(list_type="Inactive")
        # Check if paths are set
        if self.check_if_essential_paths_are_set(prompt=is_initial):
            # Run expensive calculations to set cache data
            self.do_threaded_loading_animation(
                gif_path=str(
                    AppInfo().theme_data_folder / "default-icons" / "rimsort.gif"
                ),
                target=partial(
                    self.metadata_manager.refresh_cache, is_initial=is_initial
                ),
                text="扫描模组资源并填充元数据...",
            )

            # Insert mod data into list
            self.__repopulate_lists(is_initial=is_initial)

            # If we have duplicate mods, prompt user
            if (
                self.settings_controller.settings.duplicate_mods_warning
                and self.duplicate_mods
                and len(self.duplicate_mods) > 0
            ):
                self.__duplicate_mods_prompt()
            elif not self.settings_controller.settings.duplicate_mods_warning:
                logger.debug(
                    "用户首选项未配置为显示重复的模组。跳过..."
                )

            # If we have missing mods, prompt user
            if self.missing_mods and len(self.missing_mods) > 0:
                self.__missing_mods_prompt()

            # Check Workshop mods for updates if configured
            if (
                self.settings_controller.settings.steam_mods_update_check
            ):  # Check SteamCMD/Steam mods for updates if configured
                logger.info(
                    "用户首选项配置为检查创意工节模组是否有更新。检查创意工坊模组更新..."
                )
                self._do_check_for_workshop_updates()
            else:
                logger.info(
                    "用户首选项未配置为检查 Steam 模组是否有更新。跳过..."
                )
        else:
            self.__insert_data_into_lists([], [])
            logger.warning(
                "基本路径尚未确定。请刷新和重置模组列表"
            )
            # Wait for settings dialog to be closed before continuing.
            # This is to ensure steamcmd check and other ops are done after the user has a chance to set paths
            if not self.settings_controller.settings_dialog.isHidden():
                loop = QEventLoop()
                self.settings_controller.settings_dialog.finished.connect(loop.quit)
                loop.exec_()
                logger.debug("“设置”对话框已关闭。继续刷新...")

        EventBus().refresh_finished.emit()

    def _do_clear(self) -> None:
        """
        Method to clear all the non-base, non-DLC mods from the active
        list widget and put them all into the inactive list widget.
        """
        self.mods_panel.active_mods_filter_data_source_index = len(
            self.mods_panel.data_source_filter_icons
        )
        self.mods_panel.signal_clear_search(list_type="Active")
        self.mods_panel.inactive_mods_filter_data_source_index = len(
            self.mods_panel.data_source_filter_icons
        )
        self.mods_panel.signal_clear_search(list_type="Inactive")
        # Metadata to insert
        active_mods_uuids = []
        inactive_mods_uuids = []
        logger.info("Clearing mods from active mod list")
        # Define the order of the DLC package IDs
        package_id_order = [
            app_constants.RIMWORLD_DLC_METADATA["294100"]["packageid"],
            app_constants.RIMWORLD_DLC_METADATA["1149640"]["packageid"],
            app_constants.RIMWORLD_DLC_METADATA["1392840"]["packageid"],
            app_constants.RIMWORLD_DLC_METADATA["1826140"]["packageid"],
            app_constants.RIMWORLD_DLC_METADATA["2380740"]["packageid"],
        ]
        # Create a set of all package IDs from mod_data
        package_ids_set = set(
            mod_data["packageid"]
            for mod_data in self.metadata_manager.internal_local_metadata.values()
        )
        # Iterate over the DLC package IDs in the correct order
        for package_id in package_id_order:
            if package_id in package_ids_set:
                # Append the UUIDs to active_mods_uuids if the package ID exists in mod_data
                active_mods_uuids.extend(
                    uuid
                    for uuid, mod_data in self.metadata_manager.internal_local_metadata.items()
                    if mod_data["data_source"] == "expansion"
                    and mod_data["packageid"] == package_id
                )
        # Append the remaining UUIDs to inactive_mods_uuids
        inactive_mods_uuids.extend(
            uuid
            for uuid in self.metadata_manager.internal_local_metadata.keys()
            if uuid not in active_mods_uuids
        )
        # Disable widgets while inserting
        self.disable_enable_widgets_signal.emit(False)
        # Insert data into lists
        self.__insert_data_into_lists(active_mods_uuids, inactive_mods_uuids)
        # Re-enable widgets after inserting
        self.disable_enable_widgets_signal.emit(True)

    def _do_sort(self) -> None:
        """
        Trigger sorting of all active mods using user-configured algorithm
        & all available & configured metadata
        """
        # Get the live list of active and inactive mods. This is because the user
        # will likely sort before saving.
        logger.debug("开始排序模组")
        self.mods_panel.signal_clear_search(list_type="Active")
        self.mods_panel.active_mods_filter_data_source_index = len(
            self.mods_panel.data_source_filter_icons
        )
        self.mods_panel.on_active_mods_search_data_source_filter()
        self.mods_panel.signal_clear_search(list_type="Inactive")
        self.mods_panel.inactive_mods_filter_data_source_index = len(
            self.mods_panel.data_source_filter_icons
        )
        self.mods_panel.on_inactive_mods_search_data_source_filter()
        active_mod_ids = list()
        for uuid in self.mods_panel.active_mods_list.uuids:
            active_mod_ids.append(
                self.metadata_manager.internal_local_metadata[uuid]["packageid"]
            )

        # Get the current order of active mods list
        current_order = self.mods_panel.active_mods_list.uuids.copy()

        # Get all active mods and their dependencies (if also active mod)
        dependencies_graph = deps_sort.gen_deps_graph(
            self.mods_panel.active_mods_list.uuids, active_mod_ids
        )

        # Get all active mods and their reverse dependencies
        reverse_dependencies_graph = deps_sort.gen_rev_deps_graph(
            self.mods_panel.active_mods_list.uuids, active_mod_ids
        )

        # Get dependencies graph for tier one mods (load at top mods)
        tier_one_dependency_graph, tier_one_mods = deps_sort.gen_tier_one_deps_graph(
            dependencies_graph
        )

        # Get dependencies graph for tier three mods (load at bottom mods)
        tier_three_dependency_graph, tier_three_mods = (
            deps_sort.gen_tier_three_deps_graph(
                dependencies_graph,
                reverse_dependencies_graph,
                self.mods_panel.active_mods_list.uuids,
            )
        )

        # Get dependencies graph for tier two mods (load in middle)
        tier_two_dependency_graph = deps_sort.gen_tier_two_deps_graph(
            self.mods_panel.active_mods_list.uuids,
            active_mod_ids,
            tier_one_mods,
            tier_three_mods,
        )

        # Depending on the selected algorithm, sort all tiers with Alphabetical
        # mimic algorithm or toposort
        sorting_algorithm = self.settings_controller.settings.sorting_algorithm

        if sorting_algorithm == "Alphabetical":
            logger.info("选择按字母顺序排序算法")
            reordered_tier_one_sorted = alpha_sort.do_alphabetical_sort(
                tier_one_dependency_graph, self.mods_panel.active_mods_list.uuids
            )
            reordered_tier_three_sorted = alpha_sort.do_alphabetical_sort(
                tier_three_dependency_graph,
                self.mods_panel.active_mods_list.uuids,
            )
            reordered_tier_two_sorted = alpha_sort.do_alphabetical_sort(
                tier_two_dependency_graph, self.mods_panel.active_mods_list.uuids
            )
        else:
            logger.info("选择拓扑排序算法")
            try:
                # Sort tier one mods
                reordered_tier_one_sorted = topo_sort.do_topo_sort(
                    tier_one_dependency_graph, self.mods_panel.active_mods_list.uuids
                )
                # Sort tier three mods
                reordered_tier_three_sorted = topo_sort.do_topo_sort(
                    tier_three_dependency_graph,
                    self.mods_panel.active_mods_list.uuids,
                )
                # Sort tier two mods
                reordered_tier_two_sorted = topo_sort.do_topo_sort(
                    tier_two_dependency_graph, self.mods_panel.active_mods_list.uuids
                )
            except CircularDependencyError:
                # Propagated from topo_sort.py
                # Indicates we should forego sorting altogther
                logger.info("检测到循环依赖关系，放弃排序")
                return

        logger.info(f"排序的一级模组: {len(reordered_tier_one_sorted)}")
        logger.info(f"排序的二级模组: {len(reordered_tier_two_sorted)}")
        logger.info(f"排序的三级模组: {len(reordered_tier_three_sorted)}")

        # Add Tier 1, 2, 3 in order
        combined_mods = {}
        for uuid in (
            reordered_tier_one_sorted
            + reordered_tier_two_sorted
            + reordered_tier_three_sorted
        ):
            combined_mods[uuid] = self.metadata_manager.internal_local_metadata[uuid]

        new_order = list(combined_mods.keys())

        # Check if the order has changed
        if new_order == current_order:
            logger.info(
                "列表中模组的顺序没有改变。跳过插入。"
            )
        else:
            logger.info(
                "完成了所有等级的模组组合。插入模组列表！"
            )
            # Disable widgets while inserting
            self.disable_enable_widgets_signal.emit(False)
            # Insert data into lists
            self.__insert_data_into_lists(
                combined_mods,
                {
                    uuid: self.metadata_manager.internal_local_metadata[uuid]
                    for uuid in self.metadata_manager.internal_local_metadata
                    if uuid
                    not in set(
                        reordered_tier_one_sorted
                        + reordered_tier_two_sorted
                        + reordered_tier_three_sorted
                    )
                },
            )
            # Enable widgets again after inserting
            self.disable_enable_widgets_signal.emit(True)

    def _do_import_list_file_xml(self) -> None:
        """
        Open a user-selected XML file. Calculate
        and display active and inactive lists based on this file.
        """
        logger.info("打开文件对话框以选择输入文件")
        file_path = dialogue.show_dialogue_file(
            mode="open",
            caption="Open RimWorld mod list",
            _dir=str(AppInfo().app_storage_folder),
            _filter="RimWorld mod list (*.rml *.rws *.xml)",
        )
        logger.info(f"所选路径: {file_path}")
        if file_path:
            self.mods_panel.signal_clear_search(list_type="Active")
            self.mods_panel.active_mods_filter_data_source_index = len(
                self.mods_panel.data_source_filter_icons
            )
            self.mods_panel.signal_search_source_filter(list_type="Active")
            self.mods_panel.signal_clear_search(list_type="Inactive")
            self.mods_panel.inactive_mods_filter_data_source_index = len(
                self.mods_panel.data_source_filter_icons
            )
            self.mods_panel.signal_search_source_filter(list_type="Inactive")
            logger.info(f"尝试从XML导入模组列表: {file_path}")
            (
                active_mods_uuids,
                inactive_mods_uuids,
                self.duplicate_mods,
                self.missing_mods,
            ) = metadata.get_mods_from_list(mod_list=file_path)
            logger.info("根据导入的XML获得新的模组")
            self.__insert_data_into_lists(active_mods_uuids, inactive_mods_uuids)
            # If we have duplicate mods, prompt user
            if (
                self.settings_controller.settings.duplicate_mods_warning
                and self.duplicate_mods
                and len(self.duplicate_mods) > 0
            ):
                self.__duplicate_mods_prompt()
            elif not self.settings_controller.settings.duplicate_mods_warning:
                logger.debug(
                    "用户首选项未配置为显示重复的模组。跳过..."
                )
            # If we have missing mods, prompt user
            if self.missing_mods and len(self.missing_mods) >= 1:
                self.__missing_mods_prompt()
        else:
            logger.debug("USER ACTION: 按取消，通过")

    def _do_export_list_file_xml(self) -> None:
        """
        Export the current list of active mods to a user-designated
        file. The current list does not need to have been saved.
        """
        logger.info("打开文件对话框以指定输出文件")
        file_path = dialogue.show_dialogue_file(
            mode="save",
            caption="Save mod list",
            _dir=str(AppInfo().app_storage_folder),
            _filter="XML (*.xml)",
        )
        logger.info(f"所选路径: {file_path}")
        if file_path:
            logger.info("将当前活动模组导出为ModsConfig.xml格式")
            active_mods = []
            for uuid in self.mods_panel.active_mods_list.uuids:
                package_id = self.metadata_manager.internal_local_metadata[uuid][
                    "packageid"
                ]
                if package_id in active_mods:  # This should NOT be happening
                    logger.critical(
                        f"尝试将多个相同的模组ID导出到同一模组列表。跳过重复的 {package_id}"
                    )
                    continue
                else:  # Otherwise, proceed with adding the mod package_id
                    if (
                        package_id in self.duplicate_mods.keys()
                    ):  # Check if mod has duplicates
                        if (
                            self.metadata_manager.internal_local_metadata[uuid][
                                "data_source"
                            ]
                            == "workshop"
                        ):
                            active_mods.append(package_id + "_steam")
                            continue  # Append `_steam` suffix if Steam mod, continue to next mod
                    active_mods.append(package_id)
            logger.info(f"已搜集{len(active_mods)}个启用模组以供导出")
            mods_config_data = generate_rimworld_mods_list(
                self.metadata_manager.game_version, active_mods
            )
            try:
                logger.info(
                    f"将生成ModsConfig.xml样式列表保存到所选路径: {file_path}"
                )
                if not file_path.endswith(".xml"):
                    json_to_xml_write(mods_config_data, file_path + ".xml")
                else:
                    json_to_xml_write(mods_config_data, file_path)
            except Exception:
                dialogue.show_fatal_error(
                    title="无法导出文件",
                    text="无法将启用模组排序导出到文件:",
                    information=f"{file_path}",
                    details=traceback.format_exc(),
                )
        else:
            logger.debug("USER ACTION: 按取消，通过")

    def _do_import_list_rentry(self) -> None:
        # Create an instance of RentryImport
        rentry_import = RentryImport()
        # Open the RentryImport dialogue
        rentry_import.import_rentry_link()
        # Exit if user cancels or no package IDs
        if not rentry_import.package_ids:
            logger.debug("USER ACTION: 按取消或无模组ID，通过")
            return
        # Clear Active and Inactive search and data source filter
        self.mods_panel.signal_clear_search(list_type="Active")
        self.mods_panel.active_mods_filter_data_source_index = len(
            self.mods_panel.data_source_filter_icons
        )
        self.mods_panel.signal_search_source_filter(list_type="Active")
        self.mods_panel.signal_clear_search(list_type="Inactive")
        self.mods_panel.inactive_mods_filter_data_source_index = len(
            self.mods_panel.data_source_filter_icons
        )
        self.mods_panel.signal_search_source_filter(list_type="Inactive")

        # Log the attempt to import mods list from Rentry.co
        logger.info(
            f"尝试从 Rentry.co 列表中导入{len(rentry_import.package_ids)}个模组"
        )

        # Generate uuids based on existing mods, calculate duplicates, and missing mods
        (
            active_mods_uuids,
            inactive_mods_uuids,
            self.duplicate_mods,
            self.missing_mods,
        ) = metadata.get_mods_from_list(mod_list=rentry_import.package_ids)

        # Insert data into lists
        self.__insert_data_into_lists(active_mods_uuids, inactive_mods_uuids)
        logger.info("根据导入的 Rentry.co 获得新模组")

        # If we have duplicate mods and user preference is configured to display them, prompt user
        if (
            self.settings_controller.settings.duplicate_mods_warning
            and self.duplicate_mods
            and len(self.duplicate_mods) > 0
        ):
            self.__duplicate_mods_prompt()
        elif not self.settings_controller.settings.duplicate_mods_warning:
            logger.debug(
                "用户首选项未配置为显示重复的模组。跳过..."
            )

        # If we have missing mods, prompt the user
        if self.missing_mods and len(self.missing_mods) >= 1:
            self.__missing_mods_prompt()

    def _do_import_list_workshop_collection(self) -> None:
        # Create an instance of collection_import
        collection_import = CollectionImport(metadata_manager=self.metadata_manager)

        # Trigger the import dialogue and get the result
        collection_import.import_collection_link()

        # Exit if user cancels or no package IDs
        if not collection_import.package_ids:
            logger.debug("USER ACTION: 按取消或无模组ID，通过")
            return
        # Clear Active and Inactive search and data source filter
        self.mods_panel.signal_clear_search(list_type="Active")
        self.mods_panel.active_mods_filter_data_source_index = len(
            self.mods_panel.data_source_filter_icons
        )
        self.mods_panel.signal_search_source_filter(list_type="Active")
        self.mods_panel.signal_clear_search(list_type="Inactive")
        self.mods_panel.inactive_mods_filter_data_source_index = len(
            self.mods_panel.data_source_filter_icons
        )
        self.mods_panel.signal_search_source_filter(list_type="Inactive")

        # Log the attempt to import mods list from Workshop collection
        logger.info(
            f"尝试从创意工坊集合列表中导入{len(collection_import.package_ids)}个模组"
        )

        # Generate uuids based on existing mods, calculate duplicates, and missing mods
        (
            active_mods_uuids,
            inactive_mods_uuids,
            self.duplicate_mods,
            self.missing_mods,
        ) = metadata.get_mods_from_list(mod_list=collection_import.package_ids)

        # Insert data into lists
        self.__insert_data_into_lists(active_mods_uuids, inactive_mods_uuids)
        logger.info("根据导入的创意工坊集合获得新模组")

        # If we have duplicate mods and user preference is configured to display them, prompt user
        if (
            self.settings_controller.settings.duplicate_mods_warning
            and self.duplicate_mods
            and len(self.duplicate_mods) > 0
        ):
            self.__duplicate_mods_prompt()
        elif not self.settings_controller.settings.duplicate_mods_warning:
            logger.debug(
                "用户首选项未配置为显示重复的模组。跳过..."
            )

        # If we have missing mods, prompt the user
        if self.missing_mods and len(self.missing_mods) >= 1:
            self.__missing_mods_prompt()

    def _do_export_list_clipboard(self) -> None:
        """
        Export the current list of active mods to the clipboard in a
        readable format. The current list does not need to have been saved.
        """
        logger.info("生成报告以将模组列表导出到剪贴板")
        # Build our lists
        active_mods = []
        active_mods_packageid_to_uuid = {}
        for uuid in self.mods_panel.active_mods_list.uuids:
            package_id = self.metadata_manager.internal_local_metadata[uuid][
                "packageid"
            ]
            if package_id in active_mods:  # This should NOT be happening
                logger.critical(
                    "尝试将多个相同的模组ID导出到同一模组列表。"
                    + f"跳过重复项{package_id}"
                )
                continue
            else:  # Otherwise, proceed with adding the mod package_id
                active_mods.append(package_id)
                active_mods_packageid_to_uuid[package_id] = uuid
        logger.info(f"已搜集{len(active_mods)}个启用模组以供导出")
        # Build our report
        active_mods_clipboard_report = (
<<<<<<< HEAD
            f"由 RimSort 创建，版本{self.version_string}"
            + f"\n创建此列表的 RimWorld 游戏版本: {self.metadata_manager.game_version}"
            + f"\n启用模组的总数: {len(active_mods)}\n"
=======
            f"Created with RimSort {AppInfo().app_version}"
            + f"\nRimWorld game version this list was created for: {self.metadata_manager.game_version}"
            + f"\nTotal # of mods: {len(active_mods)}\n"
>>>>>>> 89c45946
        )
        for package_id in active_mods:
            uuid = active_mods_packageid_to_uuid[package_id]
            if self.metadata_manager.internal_local_metadata[uuid].get("name"):
                name = self.metadata_manager.internal_local_metadata[uuid]["name"]
            else:
                name = "未指定名称"
            if self.metadata_manager.internal_local_metadata[uuid].get("url"):
                url = self.metadata_manager.internal_local_metadata[uuid]["url"]
            elif self.metadata_manager.internal_local_metadata[uuid].get("steam_url"):
                url = self.metadata_manager.internal_local_metadata[uuid]["steam_url"]
            else:
                url = "未指定网址"
            active_mods_clipboard_report = (
                active_mods_clipboard_report
                + f"\n{name} "
                + f"[{package_id}]"
                + f"[{url}]"
            )
        # Copy report to clipboard
        dialogue.show_information(
            title="导出启用模组列表",
            text="将启用模组列表报告复制到剪贴板...",
            information='点击 “显示详情” 查看完整报告！',
            details=f"{active_mods_clipboard_report}",
        )
        copy_to_clipboard_safely(active_mods_clipboard_report)

    def _do_upload_list_rentry(self) -> None:
        """
        Export the current list of active mods to the clipboard in a
        readable format. The current list does not need to have been saved.
        """
        # Define our lists
        active_mods = []
        active_mods_packageid_to_uuid = {}
        active_steam_mods_packageid_to_pfid = {}
        active_steam_mods_pfid_to_preview_url = {}
        pfids = []
        # Build our lists
        for uuid in self.mods_panel.active_mods_list.uuids:
            package_id = MetadataManager.instance().internal_local_metadata[uuid][
                "packageid"
            ]
            if package_id in active_mods:  # This should NOT be happening
                logger.critical(
                    "尝试将多个相同的模组ID导出到同一模组列表。"
                    + f"跳过重复项{package_id}"
                )
                continue
            else:  # Otherwise, proceed with adding the mod package_id
                active_mods.append(package_id)
                active_mods_packageid_to_uuid[package_id] = uuid
                if (
                    self.metadata_manager.internal_local_metadata[uuid].get("steamcmd")
                    or self.metadata_manager.internal_local_metadata[uuid][
                        "data_source"
                    ]
                    == "workshop"
                ) and self.metadata_manager.internal_local_metadata[uuid].get(
                    "publishedfileid"
                ):
                    publishedfileid = self.metadata_manager.internal_local_metadata[
                        uuid
                    ]["publishedfileid"]
                    active_steam_mods_packageid_to_pfid[package_id] = publishedfileid
                    pfids.append(publishedfileid)
        logger.info(f"已搜集{len(active_mods)}个启用模组以供导出")
        if len(pfids) > 0:  # No empty queries...
            # Compile list of Steam Workshop publishing preview images that correspond
            # to a Steam mod in the active mod list
            webapi_response = ISteamRemoteStorage_GetPublishedFileDetails(pfids)
            for metadata in webapi_response:
                pfid = metadata["publishedfileid"]
                if metadata["result"] != 1:
                    logger.warning("导出 Rentry.co :无法获取模组的数据！")
                    logger.warning(
                        f"从 WebAPI 返回的模组{pfid}的结果无效"
                    )
                else:
                    # Retrieve the preview image URL from the response
                    active_steam_mods_pfid_to_preview_url[pfid] = metadata[
                        "preview_url"
                    ]
        # Build our report
        active_mods_rentry_report = (
<<<<<<< HEAD
            "# RimWorld 模组列表      ![](https://github.com/RimSort/RimSort/blob/main/docs/rentry_preview.png?raw=true)"
            + f"\n由 RimSort 创建，版本{self.version_string}"
            + f"\n创建此列表的 RimWorld 游戏版本: `{self.metadata_manager.game_version}`"
            + "\n!!! 信息：本地模组以黄色标签标记，括号内显示其模组ID"
            + f"\n\n\n\n!!! 注意模组列表的的启用数量: `{len(active_mods)}`\n"
=======
            "# RimWorld mod list       ![](https://github.com/RimSort/RimSort/blob/main/docs/rentry_preview.png?raw=true)"
            + f"\nCreated with RimSort {AppInfo().app_version}"
            + f"\nMod list was created for game version: `{self.metadata_manager.game_version}`"
            + "\n!!! info Local mods are marked as yellow labels with packageid in brackets."
            + f"\n\n\n\n!!! note Mod list length: `{len(active_mods)}`\n"
>>>>>>> 89c45946
        )
        # Add a line for each mod
        for package_id in active_mods:
            count = active_mods.index(package_id) + 1
            uuid = active_mods_packageid_to_uuid[package_id]
            if self.metadata_manager.internal_local_metadata[uuid].get("name"):
                name = self.metadata_manager.internal_local_metadata[uuid]["name"]
            else:
                name = "未指定名称"
            if (
                self.metadata_manager.internal_local_metadata[uuid].get("steamcmd")
                or self.metadata_manager.internal_local_metadata[uuid]["data_source"]
                == "workshop"
            ) and active_steam_mods_packageid_to_pfid.get(package_id):
                pfid = active_steam_mods_packageid_to_pfid[package_id]
                if active_steam_mods_pfid_to_preview_url.get(pfid):
                    preview_url = (
                        active_steam_mods_pfid_to_preview_url[pfid]
                        + "?imw=100&imh=100&impolicy=Letterbox"
                    )
                else:
                    preview_url = "https://github.com/RimSort/RimSort/blob/main/docs/rentry_steam_icon.png?raw=true"
                if self.metadata_manager.internal_local_metadata[uuid].get("steam_url"):
                    url = self.metadata_manager.internal_local_metadata[uuid][
                        "steam_url"
                    ]
                elif self.metadata_manager.internal_local_metadata[uuid].get("url"):
                    url = self.metadata_manager.internal_local_metadata[uuid]["url"]
                else:
                    url is None
                if url is None:
                    if package_id in active_steam_mods_packageid_to_pfid.keys():
                        active_mods_rentry_report = (
                            active_mods_rentry_report
                            + f"\n{str(count) + '.'} ![]({preview_url}) {name} packageid: {package_id}"
                        )
                else:
                    if package_id in active_steam_mods_packageid_to_pfid.keys():
                        active_mods_rentry_report = (
                            active_mods_rentry_report
                            + f"\n{str(count) + '.'} ![]({preview_url}) [{name}]({url} packageid: {package_id})"
                        )
            # if active_mods_json[uuid]["data_source"] == "expansion" or (
            #     active_mods_json[uuid]["data_source"] == "local"
            #     and not active_mods_json[uuid].get("steamcmd")
            # ):
            else:
                if self.metadata_manager.internal_local_metadata[uuid].get("url"):
                    url = self.metadata_manager.internal_local_metadata[uuid]["url"]
                elif self.metadata_manager.internal_local_metadata[uuid].get(
                    "steam_url"
                ):
                    url = self.metadata_manager.internal_local_metadata[uuid][
                        "steam_url"
                    ]
                else:
                    url = None
                if url is None:
                    active_mods_rentry_report = (
                        active_mods_rentry_report
                        + f"\n!!! 警告{str(count) + '.'} {name} "
                        + "{"
                        + f"模组ID: {package_id}"
                        + "} "
                    )
                else:
                    active_mods_rentry_report = (
                        active_mods_rentry_report
                        + f"\n!!! 警告 {str(count) + '.'} [{name}]({url}) "
                        + "{"
                        + f"模组ID: {package_id}"
                        + "} "
                    )
        # Upload the report to Rentry.co
        rentry_uploader = RentryUpload(active_mods_rentry_report)
        successful = rentry_uploader.upload_success
        host = urlparse(rentry_uploader.url).hostname if successful else None
        if rentry_uploader.url and host and host.endswith("rentry.co"):  # type: ignore
            copy_to_clipboard_safely(rentry_uploader.url)
            dialogue.show_information(
                title="上传启用的模组列表",
                text=f"已将活动模组列表报告上传至 Rentry.co ！ 网站已复制到剪贴板:\n\n{rentry_uploader.url}",
                information='点击 “显示详情” 查看完整报告！',
                details=f"{active_mods_rentry_report}",
            )
        else:
            dialogue.show_warning(
                title="上传失败",
                text="无法将导出的启用模组列表上传到 Rentry.co",
            )

    @Slot()
    def _on_do_upload_rimsort_log(self) -> None:
        self._upload_log(AppInfo().user_log_folder / "RimSort.log")

    @Slot()
    def _on_do_upload_rimsort_old_log(self) -> None:
        self._upload_log(AppInfo().user_log_folder / "RimSort.old.log")

    @Slot()
    def _on_do_upload_rimworld_log(self) -> None:
        player_log_path = (
            Path(
                self.settings_controller.settings.instances[
                    self.settings_controller.settings.current_instance
                ].config_folder
            ).parent
            / "Player.log"
        )

        self._upload_log(player_log_path)

    def _upload_log(self, path: Path) -> None:
        if not os.path.exists(path):
            dialogue.show_warning(
                title="找不到文件",
                text="您尝试上传的文件不存在。",
                information=f"文件: {path}",
            )
            return

        success, ret = self.do_threaded_loading_animation(
            gif_path=str(AppInfo().theme_data_folder / "default-icons" / "rimsort.gif"),
            target=partial(upload_data_to_0x0_st, str(path)),
            text=f"将 {path.name} 上传到 0x0.st...",
        )

        if success:
            copy_to_clipboard_safely(ret)
            dialogue.show_information(
                title="已上传文件",
                text=f"已将 {path.name} 上传到 http://0x0.st/",
                information=f"网址已复制到剪贴板:\n\n{ret}",
            )
            webbrowser.open(ret)
        else:
            dialogue.show_warning(
                title="上传文件失败。",
                text="无法将文件上传到 0x0.st",
                information=ret,
            )

    def _do_save(self) -> None:
        """
        Method save the current list of active mods to the selected ModsConfig.xml
        """
        logger.info("Saving current active mods to ModsConfig.xml")
        active_mods = []
        for uuid in self.mods_panel.active_mods_list.uuids:
            package_id = self.metadata_manager.internal_local_metadata[uuid][
                "packageid"
            ]
            if package_id in active_mods:  # This should NOT be happening
                logger.critical(
                    f"尝试将多个相同的模组ID 导出到同一模组列表。跳过重复项{package_id}"
                )
                continue
            else:  # Otherwise, proceed with adding the mod package_id
                if (
                    package_id in self.duplicate_mods.keys()
                ):  # Check if mod has duplicates
                    if (
                        self.metadata_manager.internal_local_metadata[uuid][
                            "data_source"
                        ]
                        == "workshop"
                    ):
                        active_mods.append(package_id + "_steam")
                        continue  # Append `_steam` suffix if Steam mod, continue to next mod
                active_mods.append(package_id)
        logger.info(f"已搜集{len(active_mods)}个启用模组以保存")

        mods_config_data = generate_rimworld_mods_list(
            self.metadata_manager.game_version, active_mods
        )
        mods_config_path = str(
            Path(
                self.settings_controller.settings.instances[
                    self.settings_controller.settings.current_instance
                ].config_folder
            )
            / "ModsConfig.xml"
        )
        try:
            json_to_xml_write(mods_config_data, mods_config_path)
        except Exception:
            logger.error("无法保存启用模组")
            dialogue.show_fatal_error(
                title="无法保存启用模组",
                text="无法将启用模组列表保存到文件:",
                information=f"{mods_config_path}",
                details=traceback.format_exc(),
            )
        EventBus().do_save_button_animation_stop.emit()
        logger.info("已完成启用模组的保存")

    def _do_restore(self) -> None:
        """
        Method to restore the mod lists to the last saved state.
        TODO: restoring after clearing will cause a few harmless lines of
        'Inactive mod count changed to: 0' to appear.
        """
        if (
            self.active_mods_uuids_restore_state
            and self.inactive_mods_uuids_restore_state
        ):
            self.mods_panel.signal_clear_search("Active")
            self.mods_panel.active_mods_filter_data_source_index = len(
                self.mods_panel.data_source_filter_icons
            )
            self.mods_panel.on_active_mods_search_data_source_filter()
            self.mods_panel.signal_clear_search("Inactive")
            self.mods_panel.inactive_mods_filter_data_source_index = len(
                self.mods_panel.data_source_filter_icons
            )
            self.mods_panel.on_inactive_mods_search_data_source_filter()
            logger.info(
                f"恢复缓存的启用模组列表[{len(self.active_mods_uuids_restore_state)}]和非启用模组列表[{len(self.inactive_mods_uuids_restore_state)}]"
            )
            # Disable widgets while inserting
            self.disable_enable_widgets_signal.emit(False)
            # Insert items into lists
            self.__insert_data_into_lists(
                self.active_mods_uuids_restore_state,
                self.inactive_mods_uuids_restore_state,
            )
            # Reenable widgets after inserting
            self.disable_enable_widgets_signal.emit(True)
        else:
            logger.warning(
                "由于客户端启动不正确，未设置恢复功能的缓存模组列表。请通过还原列表..."
            )

    def _do_edit_run_args(self) -> None:
        """
        Opens a QDialogInput that allows the user to edit the run args
        that are configured to be passed to the Rimworld executable
        """
        args, ok = dialogue.show_dialogue_input(
            title="编辑运行参数",
            label="输入要传递给 Rimworld 可执行文件的逗号分隔参数列表\n\n"
            + "示例: \n-popupwindow,-logfile,/path/to/file.log",
            text=",".join(self.settings_controller.settings.run_args),
        )
        if ok:
            self.settings_controller.settings.run_args = args.split(",")
            self.settings_controller.settings.save()

    # TODDS ACTIONS

    def _do_optimize_textures(self, todds_txt_path: str) -> None:
        # Setup environment
        todds_interface = ToddsInterface(
            preset=self.settings_controller.settings.todds_preset,
            dry_run=self.settings_controller.settings.todds_dry_run,
            overwrite=self.settings_controller.settings.todds_overwrite,
        )

        # UI
        self.todds_runner = RunnerPanel(
            todds_dry_run_support=self.settings_controller.settings.todds_dry_run
        )
        self.todds_runner.setWindowTitle("RimSort - todds 纹理/贴图编码器")
        self.todds_runner.show()

        todds_interface.execute_todds_cmd(todds_txt_path, self.todds_runner)

    def _do_delete_dds_textures(self, todds_txt_path: str) -> None:
        todds_interface = ToddsInterface(
            preset="clean",
            dry_run=self.settings_controller.settings.todds_dry_run,
        )

        # UI
        self.todds_runner = RunnerPanel(
            todds_dry_run_support=self.settings_controller.settings.todds_dry_run
        )
        self.todds_runner.setWindowTitle("RimSort - todds 纹理/贴图编码器")
        self.todds_runner.show()

        # Delete all .dds textures using todds
        todds_interface.execute_todds_cmd(todds_txt_path, self.todds_runner)

    # STEAM{CMD, WORKS} ACTIONS

    def _do_browse_workshop(self) -> None:
        self.steam_browser = SteamBrowser(
            "https://steamcommunity.com/app/294100/workshop/"
        )
        self.steam_browser.steamcmd_downloader_signal.connect(
            self._do_download_mods_with_steamcmd
        )
        self.steam_browser.steamworks_subscription_signal.connect(
            self._do_steamworks_api_call_animated
        )
        self.steam_browser.show()

    def _do_check_for_workshop_updates(self) -> None:
        # Query Workshop for update data
        updates_checked = self.do_threaded_loading_animation(
            gif_path=str(
                AppInfo().theme_data_folder / "default-icons" / "steam_api.gif"
            ),
            target=partial(
                metadata.query_workshop_update_data,
                mods=self.metadata_manager.internal_local_metadata,
            ),
            text="检查 Steam 创意工坊模组是否有更新...",
        )
        # If we failed to check for updates, skip the comparison(s) & UI prompt
        if updates_checked == "failed":
            dialogue.show_warning(
                title="无法检查更新",
                text="RimSort 无法查询 Steam WebAPI 以获取更新信息！\n",
                information="您是否已连接到 Internet？",
            )
            return
        self.workshop_mod_updater = ModUpdaterPrompt(
            internal_mod_metadata=self.metadata_manager.internal_local_metadata
        )
        self.workshop_mod_updater._populate_from_metadata()
        if self.workshop_mod_updater.updates_found:
            logger.debug("显示潜在的创意工坊模组更新")
            self.workshop_mod_updater.steamcmd_downloader_signal.connect(
                self._do_download_mods_with_steamcmd
            )
            self.workshop_mod_updater.steamworks_subscription_signal.connect(
                self._do_steamworks_api_call_animated
            )
            self.workshop_mod_updater.show()
        else:
            self.status_signal.emit("所有创意工坊模组都是最新的！")
            self.workshop_mod_updater = None

    def _do_setup_steamcmd(self) -> None:
        if (
            self.steamcmd_runner
            and self.steamcmd_runner.process
            and self.steamcmd_runner.process.state() == QProcess.ProcessState.Running
        ):
            dialogue.show_warning(
                title="RimSort - SteamCMD setup",
                text="无法创建 SteamCMD 运行程序！",
                information="有一个活动进程已经在运行！",
                details=f"PID {self.steamcmd_runner.process.processId()} : "
                + self.steamcmd_runner.process.program(),
            )
            return
        local_mods_path = self.settings_controller.settings.instances[
            self.settings_controller.settings.current_instance
        ].local_folder
        if local_mods_path and os.path.exists(local_mods_path):
            self.steamcmd_runner = RunnerPanel()
            self.steamcmd_runner.setWindowTitle("RimSort - SteamCMD setup")
            self.steamcmd_runner.show()
            self.steamcmd_runner.message("设置 steamcmd...")
            self.steamcmd_wrapper.setup_steamcmd(
                local_mods_path,
                False,
                self.steamcmd_runner,
            )
        else:
            dialogue.show_warning(
                title="RimSort - SteamCMD setup",
                text="无法启动 SteamCMD 安装。本地模组路径未设置！",
                information="在尝试安装之前，请在“设置”中配置本地模组路径。",
            )

    def _do_download_mods_with_steamcmd(self, publishedfileids: list[str]) -> None:
        logger.debug(
            f"正在尝试使用 SteamCMD 下载{len(publishedfileids)}个模组"
        )
        # Check for blacklisted mods
        if self.metadata_manager.external_steam_metadata is not None:
            publishedfileids = metadata.check_if_pfids_blacklisted(
                publishedfileids=publishedfileids,
                steamdb=self.metadata_manager.external_steam_metadata,
            )
        # No empty publishedfileids
        if not len(publishedfileids) > 0:
            dialogue.show_warning(
                title="RimSort",
                text="操作中未提供任何模组ID。",
                information="在尝试下载之前，请将模组添加到列表中。",
            )
            return
        # Check for existing steamcmd_runner process
        if (
            self.steamcmd_runner
            and self.steamcmd_runner.process
            and self.steamcmd_runner.process.state() == QProcess.ProcessState.Running
        ):
            dialogue.show_warning(
                title="RimSort",
                text="无法创建 SteamCMD 运行程序！",
                information="有一个活动进程已经在运行！",
                details=f"PID {self.steamcmd_runner.process.processId()} : "
                + self.steamcmd_runner.process.program(),
            )
            return
        # Check for SteamCMD executable
        if self.steamcmd_wrapper.steamcmd and os.path.exists(
            self.steamcmd_wrapper.steamcmd
        ):
            if self.steam_browser:
                self.steam_browser.close()
            self.steamcmd_runner = RunnerPanel(
                steamcmd_download_tracking=publishedfileids,
                steam_db=self.metadata_manager.external_steam_metadata,
            )
            self.steamcmd_runner.steamcmd_downloader_signal.connect(
                self._do_download_mods_with_steamcmd
            )
            self.steamcmd_runner.setWindowTitle("RimSort - SteamCMD 下载器")
            self.steamcmd_runner.show()
            self.steamcmd_runner.message(
                f"使用 SteamCMD 下载{len(publishedfileids)}个模组..."
            )
            self.steamcmd_wrapper.download_mods(
                publishedfileids=publishedfileids, runner=self.steamcmd_runner
            )
        else:
            dialogue.show_warning(
                title="找不到 SteamCMD",
                text="找不到 SteamCMD 可执行文件。",
                information='请设置现有的 SteamCMD 前缀，或使用“设置 SteamCMD”设置新前缀。',
            )

    def _do_steamworks_api_call(self, instruction: list[Any]) -> None:
        """
        Create & launch Steamworks API process to handle instructions received from connected signals

        FOR subscription_actions[]...
        :param instruction: a list where:
            instruction[0] is a string that corresponds with the following supported_actions[]
            instruction[1] is an int that corresponds with a subscribed Steam mod's PublishedFileId
                        OR is a list of int that corresponds with multiple subscribed Steam mod's PublishedFileId
        FOR "launch_game_process"...
        :param instruction: a list where:
            instruction[0] is a string that corresponds with the following supported_actions[]
            instruction[1] is a list containing [game_folder_path: str, args: list] respectively
        """
        logger.info(f"Received Steamworks API instruction: {instruction}")
        if not self.steamworks_in_use:
            subscription_actions = ["重新订阅", "订阅", "取消订阅"]
            supported_actions = ["launch_game_process"]
            supported_actions.extend(subscription_actions)
            if (
                instruction[0] in supported_actions
            ):  # Actions can be added as multiprocessing.Process; implemented in util.steam.steamworks.wrapper
                if instruction[0] == "launch_game_process":  # SW API init + game launch
                    self.steamworks_in_use = True
                    steamworks_api_process = SteamworksGameLaunch(
                        game_install_path=instruction[1][0],
                        args=instruction[1][1],
                        _libs=str((AppInfo().application_folder / "libs")),
                    )
                    # Start the Steamworks API Process
                    steamworks_api_process.start()
                    logger.info(
                        f"Steamworks API进程包装器已完成处理: {steamworks_api_process.pid}"
                    )
                    steamworks_api_process.join()
                    logger.info(
                        f"Steamworks API进程包装器已完成处理: {steamworks_api_process.pid}"
                    )
                    self.steamworks_in_use = False
                elif (
                    instruction[0] in subscription_actions
                    and not len(instruction[1]) < 1
                ):  # ISteamUGC/{SubscribeItem/UnsubscribeItem}
                    logger.info(
                        f"根据指令{instruction}创建Steamworks API进程"
                    )
                    self.steamworks_in_use = True
                    # Maximum processes
                    num_processes = cpu_count()
                    # Chunk the publishedfileids
                    pfids_chunked = list(
                        chunks(
                            _list=instruction[1],
                            limit=ceil(len(instruction[1]) / num_processes),
                        )
                    )
                    # Create a pool of worker processes
                    with Pool(processes=num_processes) as pool:
                        # Create instances of SteamworksSubscriptionHandler for each chunk
                        actions = [
                            SteamworksSubscriptionHandler(
                                action=instruction[0],
                                pfid_or_pfids=chunk,
                                interval=1,
                                _libs=str((AppInfo().application_folder / "libs")),
                            )
                            for chunk in pfids_chunked
                        ]
                        # Map the execution of the subscription actions to the pool of processes
                        pool.map(SteamworksSubscriptionHandler.run, actions)
                    self.steamworks_in_use = False
                else:
                    logger.warning(
                        "跳过Steamworks API调用 - 同时只允许进行一次Steamworks API初始化！！"
                    )
            else:
                logger.error(f"不支持的指令{instruction}")
                return
        else:
            logger.warning(
                "Steamworks API已经初始化！我们不需要多次交互。跳过指令..."
            )

    def _do_steamworks_api_call_animated(self, instruction: list) -> None:
        publishedfileids = instruction[1]
        logger.debug(f"Attempting to download {len(publishedfileids)} mods with Steam")
        # Check for blacklisted mods for subscription actions
        if instruction[0] == "subscribe":
            publishedfileids = metadata.check_if_pfids_blacklisted(
                publishedfileids=publishedfileids,
                steamdb=self.metadata_manager.external_steam_metadata,
            )
        # No empty publishedfileids
        if not len(publishedfileids) > 0:
            dialogue.show_warning(
                title="RimSort",
                text="操作中未提供任何模组ID。",
                information="请在尝试下载之前将模组添加到列表中。",
            )
            return
        # Close browser if open
        if self.steam_browser:
            self.steam_browser.close()
        # Process API call
        self.do_threaded_loading_animation(
            gif_path=str(AppInfo().theme_data_folder / "default-icons" / "steam.gif"),
            target=partial(self._do_steamworks_api_call, instruction=instruction),
            text="正在通过Steamworks API处理Steam订阅操作...",
        )
        # self._do_refresh()

    # GIT MOD ACTIONS

    def _do_add_git_mod(self) -> None:
        """
        Opens a QDialogInput that allows the user to edit the run args
        that are configured to be passed to the Rimworld executable
        """
        args, ok = dialogue.show_dialogue_input(
            title="输入Git仓库地址",
            label="请输入Git仓库的URL（http/https）以克隆到本地模组目录:",
        )
        if ok:
            self._do_clone_repo_to_path(
                base_path=self.settings_controller.settings.instances[
                    self.settings_controller.settings.current_instance
                ].local_folder,
                repo_url=args,
            )
        else:
            logger.debug("取消操作。")

    # EXTERNAL METADATA ACTIONS

    def _do_configure_github_identity(self) -> None:
        """
        Opens a QDialogInput that allows user to edit their Github token
        This token is used for DB repo related actions, as well as any
        "Github mod" related actions
        """
        args, ok = dialogue.show_dialogue_input(
            title="编辑用户名",
            label="输入您的 Github 用户名:",
            text=self.settings_controller.settings.github_username,
        )
        if ok:
            self.settings_controller.settings.github_username = args
            self.settings_controller.settings.save()
        else:
            logger.debug("USER ACTION: 取消输入！")
            return
        args, ok = dialogue.show_dialogue_input(
            title="编辑令牌",
            label="在此处输入您的 Github 个人访问令牌 (ghp_*):",
            text=self.settings_controller.settings.github_token,
        )
        if ok:
            self.settings_controller.settings.github_token = args
            self.settings_controller.settings.save()
        else:
            logger.debug("USER ACTION: 取消输入！")
            return

    def _do_cleanup_gitpython(self, repo: "Repo") -> None:
        # Cleanup GitPython
        collect()
        repo.git.clear_cache()
        del repo

    def _check_git_repos_for_update(self, repo_paths: list) -> None:
        if GIT_EXISTS:
            # Track summary of repo updates
            updates_summary = {}
            for repo_path in repo_paths:
                logger.info(f"检查 git 存储库的更新，网址为: {repo_path}")
                if os.path.exists(repo_path):
                    repo = Repo(repo_path)
                    try:
                        # Fetch the latest changes from the remote
                        origin = repo.remote(name="origin")
                        origin.fetch()

                        # Get the local and remote refs
                        local_ref = repo.head.reference
                        remote_ref = repo.refs[f"origin/{local_ref.name}"]

                        # Check if the local branch is behind the remote branch
                        if local_ref.commit != remote_ref.commit:
                            local_name = local_ref.name
                            remote_name = remote_ref.name
                            logger.info(
                                f"本地分支{local_name}与远程分支{remote_name}不同步。正在强制更新。"
                            )
                            # Create a summary of the changes that will be made for the repo to be updated
                            updates_summary[repo_path] = {
                                "HEAD~1": local_ref.commit.hexsha[:7],
                            }
                            # Force pull the latest changes
                            repo.git.reset("--hard", remote_ref.name)
                            repo.git.clean("-fdx")  # Remove untracked files
                            origin.pull(local_ref.name, rebase=True)
                            updates_summary[repo_path].update(
                                {
                                    "HEAD": remote_ref.commit.hexsha[:7],
                                    "message": remote_ref.commit.message,
                                }
                            )
                        else:
                            logger.info("本地仓库已经是最新版本。")
                    except GitCommandError:
                        stacktrace = traceback.format_exc()
                        dialogue.show_warning(
                            title="更新仓库失败！",
                            text=f"位于[{repo_path}]的仓库更新失败！\n"
                            + "您是否已连接到 Internet ？"
                            + "提供的仓库地址是否有效？",
                            information=(
                                f"指定的仓库: {repo.remotes.origin.url}"
                                if repo
                                and repo.remotes
                                and repo.remotes.origin
                                and repo.remotes.origin.url
                                else None
                            ),
                            details=stacktrace,
                        )
                    finally:
                        self._do_cleanup_gitpython(repo)
            # If any updates were found, notify the user
            if updates_summary:
                repos_updated = "\n".join(
                    list(os.path.split(k)[1] for k in updates_summary.keys())
                )
                updates_summarized = "\n".join(
                    [
                        f"[{os.path.split(k)[1]}]: {v['HEAD~1']  + '...' + v['HEAD']}\n"
                        + f"{v['message']}\n"
                        for k, v in updates_summary.items()
                    ]
                )
                dialogue.show_information(
                    title="Git仓库已更新",
                    text="以下仓库已从远程拉取了更新:",
                    information=repos_updated,
                    details=updates_summarized,
                )
            else:
                dialogue.show_information(
                    title="Git仓库未更新",
                    text="未发现更新。",
                )
        else:
            self._do_notify_no_git()

    def _do_clone_repo_to_path(self, base_path: str, repo_url: str) -> None:
        """
        Checks validity of configured git repo, as well as if it exists
        Handles possible existing repo, and prompts (re)download of repo
        Otherwise it just clones the repo and notifies user
        """
        # Check if git is installed
        if not GIT_EXISTS:
            self._do_notify_no_git()
            return

        if (
            repo_url
            and repo_url != ""
            and repo_url.startswith("http://")
            or repo_url.startswith("https://")
        ):
            # Calculate folder name from provided URL
            repo_folder_name = os.path.split(repo_url)[1]
            # Calculate path from generated folder name
            repo_path = str((Path(base_path) / repo_folder_name))
            if os.path.exists(repo_path):  # If local repo does exist
                # Prompt to user to handle
                answer = dialogue.show_dialogue_conditional(
                    title="已找到现有仓库",
                    text="已找到与此仓库相匹配的现有本地仓库:",
                    information=(
                        f"{repo_path}\n\n"
                        + "您希望如何处理？请选择选项:\n"
                        + "\n1) 克隆新仓库（删除现有仓库并替换）"
                        + "\n2) 原地更新现有仓库（强制覆盖本地更改）"
                    ),
                    button_text_override=[
                        "克隆新仓库",
                        "更新现有仓库",
                    ],
                )
                if answer == "取消":
                    logger.debug(
                        f"用户取消，跳过 {repo_folder_name} 仓库操作。"
                    )
                    return
                elif answer == "克隆新仓库":
                    logger.info(f"正在删除本地Git仓库于: {repo_path}")
                    delete_files_except_extension(directory=repo_path, extension=".dds")
                elif answer == "更新现有仓库":
                    self._do_force_update_existing_repo(
                        base_path=base_path, repo_url=repo_url
                    )
                    return
            # Clone the repo to storage path and notify user
            logger.info(f"正在将 {repo_url} 克隆到: {repo_path}")
            try:
                Repo.clone_from(repo_url, repo_path)
                dialogue.show_information(
                    title="仓库已获取",
                    text="已克隆配置好的仓库！",
                    information=f"{repo_url} ->\n" + f"{repo_path}",
                )
            except GitCommandError:
                try:
                    # Initialize a new Git repository
                    repo = Repo.init(repo_path)
                    # Add the origin remote
                    origin_remote = repo.create_remote("origin", repo_url)
                    # Fetch the remote branches
                    origin_remote.fetch()
                    # Determine the target branch name
                    target_branch = None
                    for ref in repo.remotes.origin.refs:
                        if ref.remote_head in ("main", "master"):
                            target_branch = ref.remote_head
                            break

                    if target_branch:
                        # Checkout the target branch
                        repo.git.checkout(
                            f"origin/{target_branch}", b=target_branch, force=True
                        )
                    else:
                        # Handle the case when the target branch is not found
                        logger.warning("目标分支未找到。")
                    dialogue.show_information(
                        title="仓库已获取",
                        text="配置好的仓库已使用现有文件重新初始化！（可能是遗留的.dds纹理/贴图文件）",
                        information=f"{repo_url} ->\n" + f"{repo_path}",
                    )
                except GitCommandError:
                    stacktrace = traceback.format_exc()
                    dialogue.show_warning(
                        title="克隆仓库失败！",
                        text="配置好的仓库克隆/初始化失败！ "
                        + "您是否已连接到 Internet？ "
                        + "您配置的仓库是否有效？",
                        information=f"已配置的仓库: {repo_url}",
                        details=stacktrace,
                    )
        else:
            # Warn the user so they know to configure in settings
            dialogue.show_warning(
                title="无效的仓库",
                text="已检测到无效的仓库！",
                information="请在设置中重新配置一个仓库！\n"
                + "一个有效的仓库URL必须是非空的，\n"
                + '并且必须以"http://"或"https://"为前缀。',
            )

    def _do_force_update_existing_repo(self, base_path: str, repo_url: str) -> None:
        """
        Checks validity of configured git repo, as well as if it exists
        Handles possible existing repo, and prompts (re)download of repo
        Otherwise it just clones the repo and notifies user
        """
        if (
            repo_url
            and repo_url != ""
            and repo_url.startswith("http://")
            or repo_url.startswith("https://")
        ):
            # Calculate folder name from provided URL
            repo_folder_name = os.path.split(repo_url)[1]
            # Calculate path from generated folder name
            repo_path = str((Path(base_path) / repo_folder_name))
            if os.path.exists(repo_path):  # If local repo does exists
                # Clone the repo to storage path and notify user
                logger.info(f"正在强制更新Git仓库，位于: {repo_path}")
                try:
                    # Open repo
                    repo = Repo(repo_path)
                    # Determine the target branch name
                    target_branch = None
                    for ref in repo.remotes.origin.refs:
                        if ref.remote_head in ("main", "master"):
                            target_branch = ref.remote_head
                            break
                    if target_branch:
                        # Checkout the target branch
                        repo.git.checkout(target_branch)
                    else:
                        # Handle the case when the target branch is not found
                        logger.warning("目标分支未找到。")
                    # Reset the repository to HEAD in case of changes not committed
                    repo.head.reset(index=True, working_tree=True)
                    # Perform a pull with rebase
                    origin = repo.remotes.origin
                    origin.pull(rebase=True)
                    # Notify user
                    dialogue.show_information(
                        title="仓库已强制更新",
                        text="配置好的仓库已更新！",
                        information=f"{repo_path} ->\n "
                        + f"{repo.head.commit.message.decode() if isinstance(repo.head.commit.message, bytes) else repo.head.commit.message}",
                    )
                    # Cleanup
                    self._do_cleanup_gitpython(repo=repo)
                except GitCommandError:
                    stacktrace = traceback.format_exc()
                    dialogue.show_warning(
                        title="更新仓库失败！",
                        text="配置好的仓库更新失败！ "
                        + "您是否已连接到 Internet？ "
                        + "您配置的仓库是否有效？",
                        information=f"已配置的仓库: {repo_url}",
                        details=stacktrace,
                    )
            else:
                answer = dialogue.show_dialogue_conditional(
                    title="仓库不存在”",
                    text="尝试更新一个不存在的Git仓库！",
                    information="您是否希望克隆这个仓库的一个新副本？",
                )
                if answer == "&Yes":
                    if GIT_EXISTS:
                        self._do_clone_repo_to_path(
                            base_path=base_path,
                            repo_url=repo_url,
                        )
                    else:
                        self._do_notify_no_git()
        else:
            # Warn the user so they know to configure in settings
            dialogue.show_warning(
                title="无效的存储库",
                text="已检测到无效的仓库！",
                information="请在设置中重新配置一个仓库！\n"
                + "一个有效的仓库URL必须是非空的，\n"
                + '并且必须以"http://"或"https://"为前缀。',
            )

    def _do_upload_db_to_repo(self, repo_url: str, file_name: str) -> None:
        """
        Checks validity of configured git repo, as well as if it exists
        Commits file & submits PR based on version tag found in DB
        """
        if (
            repo_url
            and repo_url != ""
            and (repo_url.startswith("http://") or repo_url.startswith("https://"))
        ):
            # Calculate folder name from provided URL
            repo_user_or_org = os.path.split(os.path.split(repo_url)[0])[1]
            repo_folder_name = os.path.split(repo_url)[1]
            # Calculate path from generated folder name
            repo_path = str((AppInfo().databases_folder / repo_folder_name))
            if os.path.exists(repo_path):  # If local repo exists
                # Update the file, commit + PR to repo
                logger.info(
                    f"正在尝试将针对{file_name}的更改提交到Git仓库: {repo_path}"
                )
                try:
                    # Specify the file path relative to the local repository
                    file_full_path = str((Path(repo_path) / file_name))
                    if os.path.exists(file_full_path):
                        # Load JSON data
                        with open(file_full_path, encoding="utf-8") as f:
                            json_string = f.read()
                            logger.debug("正在读取信息...")
                            database = json.loads(json_string)
                            logger.debug("已检索数据库...")
                        if database.get("version"):
                            database_version = (
                                database["version"]
                                - self.settings_controller.settings.database_expiry
                            )
                        elif database.get("timestamp"):
                            database_version = database["timestamp"]
                        else:
                            logger.error(
                                "无法从数据库中解析版本信息或时间戳。取消上传。"
                            )
                        # Get the abbreviated timezone
                        timezone_abbreviation = (
                            datetime.datetime.now(datetime.timezone.utc)
                            .astimezone()
                            .tzinfo
                        )
                        database_version_human_readable = (
                            time.strftime(
                                "%Y-%m-%d %H:%M:%S", time.localtime(database_version)
                            )
                            + f" {timezone_abbreviation}"
                        )
                    else:
                        dialogue.show_warning(
                            title="文件不存在",
                            text="请确保文件存在，然后再次尝试上传！",
                            information=f"文件未找到:\n{file_full_path}\n仓库:\n{repo_url}",
                        )
                        return

                    # Create a GitHub instance
                    g = Github(
                        self.settings_controller.settings.github_username,
                        self.settings_controller.settings.github_token,
                    )

                    # Specify the repository
                    repo = g.get_repo(f"{repo_user_or_org}/{repo_folder_name}")

                    # Specify the branch names
                    base_branch = "main"
                    new_branch_name = f"{database_version}"

                    # Specify commit message
                    commit_message = f"数据库更新: {database_version_human_readable}"

                    # Specify the Pull Request fields
                    pull_request_title = f"数据库更新 {database_version}"
                    pull_request_body = f"Steam 创意工坊 {commit_message}"

                    # Open repo
                    local_repo = Repo(repo_path)

                    # Create our new branch and checkout
                    new_branch = local_repo.create_head(new_branch_name)
                    local_repo.head.reference = new_branch

                    # Add the file to the index on our new branch
                    local_repo.index.add([file_full_path])

                    # Commit changes to the new branch
                    local_repo.index.commit(commit_message)
                    try:
                        # Push the changes to the remote repository and create a pull request from new_branch
                        origin = local_repo.remote()
                        origin.push(new_branch)
                    except Exception:
                        stacktrace = traceback.format_exc()
                        dialogue.show_warning(
                            title="无法将新分支推送到仓库！",
                            text=f"F无法将新分支 {new_branch_name} 推送到 {repo_folder_name} 仓库! "
                            + "尝试手动推送并创建拉取请求。如果不行，请切换到主分支（main）再试一次！",
                            information=f"已配置的仓库: {repo_url}",
                            details=stacktrace,
                        )
                    try:
                        # Create the pull request
                        pull_request = repo.create_pull(
                            title=pull_request_title,
                            body=pull_request_body,
                            base=base_branch,
                            head=f"{repo_user_or_org}:{new_branch_name}",
                        )
                        pull_request_url = pull_request.html_url
                    except Exception:
                        stacktrace = traceback.format_exc()
                        dialogue.show_warning(
                            title="无法创建拉取请求！",
                            text=f"无法为分支 {base_branch} 从 {new_branch_name} 创建拉取请求！!\n"
                            + "该分支应该被推送。检查GitHub ，看看你是否可以在那里"
                            + "手动创建一个拉取请求！否则，切换到主分支并再试一次！",
                            information=f"已配置的仓库: {repo_url}",
                            details=stacktrace,
                        )
                    # Cleanup
                    self._do_cleanup_gitpython(repo=local_repo)
                    # Notify the pull request URL
                    answer = dialogue.show_dialogue_conditional(
                        title="拉取请求已创建",
                        text="成功创建了拉取请求！",
                        information="你想尝试在你的网页浏览器中打开它吗？\n\n"
                        + f"URL: {pull_request_url}",
                    )
                    if answer == "&Yes":
                        # Open the url in user's web browser
                        open_url_browser(url=pull_request_url)
                except Exception:
                    stacktrace = traceback.format_exc()
                    dialogue.show_warning(
                        title="更新仓库失败！",
                        text=f"配置的仓库更新失败！\n文件名: {file_name}",
                        information=f"已配置的仓库: {repo_url}",
                        details=stacktrace,
                    )
            else:
                answer = dialogue.show_dialogue_conditional(
                    title="仓库不存在",
                    text="尝试更新一个不存在的Git仓库！",
                    information="你想克隆这个仓库的一个新副本吗？",
                )
                if answer == "&Yes":
                    if GIT_EXISTS:
                        self._do_clone_repo_to_path(
                            base_path=str(AppInfo().databases_folder),
                            repo_url=repo_url,
                        )
                    else:
                        self._do_notify_no_git()
        else:
            # Warn the user so they know to configure in settings
            dialogue.show_warning(
                title="无效的仓库",
                text="检测到了一个无效的仓库！",
                information="Please reconfigure a repository in settings!\n"
                + '一个有效的仓库是指一个不为空的仓库URL，且该URL以 "http://" 或 "https://" 为前缀。',
            )

    def _do_notify_no_git(self) -> None:
        answer = dialogue.show_dialogue_conditional(  # We import last so we can use gui + utils
            title="找不到git",
            text="在PATH 环境变量中未找到 git 可执行文件！",
            information=(
                "没有安装 Git 的话，Git 集成将无法使用！您是否想打开 Git 的下载页面？\n\n"
                "如果你刚刚安装了Git，请重启RimSort以使PATH变更生效。"
            ),
        )
        if answer == "&Yes":
            open_url_browser("https://git-scm.com/downloads")

    def _do_open_rule_editor(
        self, compact: bool, initial_mode: str, packageid: str | None = None
    ) -> None:
        self.rule_editor = RuleEditor(
            # Initialization options
            compact=compact,
            edit_packageid=packageid,
            initial_mode=initial_mode,
        )
        self.rule_editor._populate_from_metadata()
        self.rule_editor.setWindowModality(Qt.WindowModality.ApplicationModal)
        self.rule_editor.update_database_signal.connect(self._do_update_rules_database)
        self.rule_editor.show()

    def _do_configure_steam_db_file_path(self) -> None:
        # Input file
        logger.info("打开文件对话框以指定 Steam 数据库")
        input_path = dialogue.show_dialogue_file(
            mode="open",
            caption="Choose Steam Workshop Database",
            _dir=str(AppInfo().app_storage_folder),
            _filter="JSON (*.json)",
        )
        logger.info(f"所选路径: {input_path}")
        if input_path and os.path.exists(input_path):
            self.settings_controller.settings.external_steam_metadata_file_path = (
                input_path
            )
            self.settings_controller.settings.save()
        else:
            logger.debug("USER ACTION: 取消选择！")
            return

    def _do_configure_community_rules_db_file_path(self) -> None:
        # Input file
        logger.info("打开文件对话框以指定社区规则数据库")
        input_path = dialogue.show_dialogue_file(
            mode="打开",
            caption="选择社区规则数据库",
            _dir=str(AppInfo().app_storage_folder),
            _filter="JSON (*.json)",
        )
        logger.info(f"Selected path: {input_path}")
        if input_path and os.path.exists(input_path):
            self.settings_controller.settings.external_community_rules_file_path = (
                input_path
            )
            self.settings_controller.settings.save()
        else:
            logger.debug("USER ACTION: 取消选择！")
            return

    def _do_configure_steam_database_repo(self) -> None:
        """
        Opens a QDialogInput that allows user to edit their Steam DB repo
        This URL is used for Steam DB repo related actions.
        """
        args, ok = dialogue.show_dialogue_input(
            title="编辑Steam数据库仓库",
            label="进入 URL (https://github.com/AccountName/RepositoryName):",
            text=self.settings_controller.settings.external_steam_metadata_repo,
        )
        if ok:
            self.settings_controller.settings.external_steam_metadata_repo = args
            self.settings_controller.settings.save()

    def _do_configure_community_rules_db_repo(self) -> None:
        """
        Opens a QDialogInput that allows user to edit their Community Rules
        DB repo. This URL is used for Steam DB repo related actions.
        """
        args, ok = dialogue.show_dialogue_input(
            title="编辑社区规则数据库仓库",
            label="进入 URL (https://github.com/AccountName/RepositoryName):",
            text=self.settings_controller.settings.external_community_rules_repo,
        )
        if ok:
            self.settings_controller.settings.external_community_rules_repo = args
            self.settings_controller.settings.save()

    def _do_build_database_thread(self) -> None:
        # Prompt user file dialog to choose/create new DB
        logger.info("打开文件对话框以指定输出文件")
        output_path = dialogue.show_dialogue_file(
            mode="保存",
            caption="指定输出路径",
            _dir=str(AppInfo().app_storage_folder),
            _filter="JSON (*.json)",
        )
        # Check file path and launch DB Builder with user configured mode
        if output_path:  # If output path was returned
            logger.info(f"所选路径: {output_path}")
            if not output_path.endswith(".json"):
                output_path += ".json"  # Handle file extension if needed
            # RimWorld Workshop contains 30,000+ PublishedFileIDs (mods) as of 2023!
            # "No": Produce accurate, complete DB by QueryFiles via WebAPI
            # Queries ALL available PublishedFileIDs (mods) it can find via Steam WebAPI.
            # Does not use metadata from locally available mods. This means no packageids!
            if self.settings_controller.settings.db_builder_include == "no_local":
                self.db_builder = metadata.SteamDatabaseBuilder(
                    apikey=self.settings_controller.settings.steam_apikey,
                    appid=294100,
                    database_expiry=self.settings_controller.settings.database_expiry,
                    mode=self.settings_controller.settings.db_builder_include,
                    output_database_path=output_path,
                    get_appid_deps=self.settings_controller.settings.build_steam_database_dlc_data,
                    update=self.settings_controller.settings.build_steam_database_update_toggle,
                )
            # "Yes": Produce accurate, possibly semi-incomplete DB without QueryFiles via API
            # CAN produce a complete DB! Only includes metadata parsed from mods you have downloaded.
            # Produces DB which contains metadata from locally available mods. Includes packageids!
            elif self.settings_controller.settings.db_builder_include == "all_mods":
                self.db_builder = metadata.SteamDatabaseBuilder(
                    apikey=self.settings_controller.settings.steam_apikey,
                    appid=294100,
                    database_expiry=self.settings_controller.settings.database_expiry,
                    mode=self.settings_controller.settings.db_builder_include,
                    output_database_path=output_path,
                    get_appid_deps=self.settings_controller.settings.build_steam_database_dlc_data,
                    mods=self.metadata_manager.internal_local_metadata,
                    update=self.settings_controller.settings.build_steam_database_update_toggle,
                )
            # Create query runner
            self.query_runner = RunnerPanel()
            self.query_runner.closing_signal.connect(self.db_builder.terminate)
            self.query_runner.setWindowTitle(
                f"RimSort - 数据库生成器 ({self.settings_controller.settings.db_builder_include})"
            )
            self.query_runner.progress_bar.show()
            self.query_runner.show()
            # Connect message signal
            self.db_builder.db_builder_message_output_signal.connect(
                self.query_runner.message
            )
            # Start DB builder
            self.db_builder.start()
        else:
            logger.debug("USER ACTION: 取消的选区...")

    def _do_blacklist_action_steamdb(self, instruction: list) -> None:
        if (
            self.metadata_manager.external_steam_metadata_path
            and self.metadata_manager.external_steam_metadata
            and len(self.metadata_manager.external_steam_metadata.keys()) > 0
        ):
            logger.info(f"更新Steam数据库中项目的黑名单状态: {instruction}")
            # Retrieve instruction passed from signal
            publishedfileid = instruction[0]
            blacklist = instruction[1]
            if blacklist:  # Only deal with comment if we are adding a mod to blacklist
                comment = instruction[2]
            else:
                comment = None
            # Check if our DB has an entry for the mod we are editing
            if not self.metadata_manager.external_steam_metadata.get(publishedfileid):
                self.metadata_manager.external_steam_metadata.setdefault(
                    publishedfileid, {}
                )
            # Edit our metadata
            if blacklist and comment:
                self.metadata_manager.external_steam_metadata[publishedfileid][
                    "blacklist"
                ] = {
                    "value": blacklist,
                    "comment": comment,
                }
            else:
                self.metadata_manager.external_steam_metadata[publishedfileid].pop(
                    "blacklist", None
                )
            logger.debug("使用新的元数据更新先前的数据库...\n")
            with open(
                self.metadata_manager.external_steam_metadata_path,
                "w",
                encoding="utf-8",
            ) as output:
                json.dump(
                    {
                        "version": int(
                            time.time()
                            + self.settings_controller.settings.database_expiry
                        ),
                        "database": self.metadata_manager.external_steam_metadata,
                    },
                    output,
                    indent=4,
                )
            self._do_refresh()

    def _do_download_entire_workshop(self, action: str) -> None:
        # DB Builder is used to run DQ and grab entirety of
        # any available Steam Workshop PublishedFileIDs
        self.db_builder = metadata.SteamDatabaseBuilder(
            apikey=self.settings_controller.settings.steam_apikey,
            appid=294100,
            database_expiry=self.settings_controller.settings.database_expiry,
            mode="pfids_by_appid",
        )
        # Create query runner
        self.query_runner = RunnerPanel()
        self.query_runner.closing_signal.connect(self.db_builder.terminate)
        self.query_runner.setWindowTitle("RimSort - 数据库生成器已发布文件ID查询")
        self.query_runner.progress_bar.show()
        self.query_runner.show()
        # Connect message signal
        self.db_builder.db_builder_message_output_signal.connect(
            self.query_runner.message
        )
        # Start DB builder
        self.db_builder.start()
        loop = QEventLoop()
        self.db_builder.finished.connect(loop.quit)
        loop.exec_()
        if not len(self.db_builder.publishedfileids) > 0:
            dialogue.show_warning(
                title="没有已发布模组的ID",
                text="数据库生成器的查询没有返回任何已发布模组的ID！",
                information="这通常是由于无效的/缺失的Steam WebAPI密钥，或者与Steam WebAPI的连接问题所导致的。\n"
                + "从Steam检索模组时，需要已发布模组ID（PublishedFileIDs）!",
            )
        else:
            self.query_runner.close()
            self.query_runner = None
            if "steamcmd" in action:
                # Filter out existing SteamCMD mods
                mod_pfid = None
                for (
                    metadata_values
                ) in self.metadata_manager.internal_local_metadata.values():
                    if metadata_values.get("steamcmd"):
                        mod_pfid = metadata_values.get("publishedfileid")
                    if mod_pfid and mod_pfid in self.db_builder.publishedfileids:
                        logger.debug(
                            f"跳过已存在的Steam模组下载: {mod_pfid}"
                        )
                        self.db_builder.publishedfileids.remove(mod_pfid)
                self._do_download_mods_with_steamcmd(self.db_builder.publishedfileids)
            elif "steamworks" in action:
                answer = dialogue.show_dialogue_conditional(
                    title="是否确定？",
                    text="可能有风险",
                    information="警告: 不建议一次性通过Steam订阅如此多的模组。"
                    + "Steam对API订阅设有限制，这些限制看似有意为之，也可能非故意设置。"
                    + "强烈建议您使用SteamCMD将这些模组下载到SteamCMD前缀中。"
                    + "由于速率限制，这个过程可能需要更长的时间。但如果您不想通过RimSort匿名下载，"
                    + "您也可以使用RimSort生成的脚本与另一个经过身份验证的SteamCMD实例配合使用。",
                )
                if answer == "&Yes":
                    for (
                        metadata_values
                    ) in self.metadata_manager.internal_local_metadata.values():
                        mod_pfid = metadata_values.get("publishedfileid")
                        if (
                            metadata_values["data_source"] == "workshop"
                            and mod_pfid
                            and mod_pfid in self.db_builder.publishedfileids
                        ):
                            logger.warning(
                                f"跳过已存在的Steam模组下载: {mod_pfid}"
                            )
                            self.db_builder.publishedfileids.remove(mod_pfid)
                    self._do_steamworks_api_call_animated(
                        [
                            "订阅",
                            [
                                eval(str_pfid)
                                for str_pfid in self.db_builder.publishedfileids
                            ],
                        ]
                    )

    def _do_edit_steam_webapi_key(self) -> None:
        """
        Opens a QDialogInput that allows the user to edit their Steam API-key
        that are configured to be passed to the "Dynamic Query" feature for
        the Steam Workshop metadata needed for sorting
        """
        args, ok = dialogue.show_dialogue_input(
            title="编辑Steam WebAPI密钥",
            label="在这里输入您的个人32位Steam WebAPI密钥:",
            text=self.settings_controller.settings.steam_apikey,
        )
        if ok:
            self.settings_controller.settings.steam_apikey = args
            self.settings_controller.settings.save()

    def _do_generate_metadata_comparison_report(self) -> None:
        """
        Open a user-selected JSON file. Calculate and display discrepancies
        found between database and this file.
        """
        # TODO: Refactor this...
        discrepancies: list[str] = []
        database_a_deps: dict[str, Any] = {}
        database_b_deps: dict[str, Any] = {}
        # Notify user
        dialogue.show_information(
            title="Steam 数据库生成器",
            text="此操作将比较两个数据库A和B，通过检查A中的依赖项与B中的依赖项来进行比较。",
            information="- 这将生成两个Steam数据库之间依赖数据的准确比较。\n"
            + "生成了差异报告。系统将提示您输入这些路径，以便进行进一步的操作。:\n"
            + "\n\t1) 选择输入A"
            + "\n\t2) 选择输入B",
        )
        # Input A
        logger.info("打开文件对话框以指定输入文件A")
        input_path_a = dialogue.show_dialogue_file(
            mode="打开",
            caption='输入“待更新”数据库，即输入A',
            _dir=str(AppInfo().app_storage_folder),
            _filter="JSON (*.json)",
        )
        logger.info(f"所选路径: {input_path_a}")
        if input_path_a and os.path.exists(input_path_a):
            with open(input_path_a, encoding="utf-8") as f:
                json_string = f.read()
                logger.debug("阅读信息...")
                db_input_a = json.loads(json_string)
                logger.debug("已检索数据库A...")
        else:
            logger.warning("Steam 数据库生成器: 用户取消选择...")
            return
        # Input B
        logger.info("打开文件对话框以指定输入文件B")
        input_path_b = dialogue.show_dialogue_file(
            mode="打开",
            caption='输入“待更新”数据库，即输入A',
            _dir=str(AppInfo().app_storage_folder),
            _filter="JSON (*.json)",
        )
        logger.info(f"所选路径: {input_path_b}")
        if input_path_b and os.path.exists(input_path_b):
            with open(input_path_b, encoding="utf-8") as f:
                json_string = f.read()
                logger.debug("阅读信息...")
                db_input_b = json.loads(json_string)
                logger.debug("已检索数据库B...")
        else:
            logger.debug("Steam 数据库生成器: 用户取消选择...")
            return
        for k, v in db_input_a["database"].items():
            # print(k, v['dependencies'])
            database_b_deps[k] = set()
            if v.get("dependencies"):
                for dep_key in v["dependencies"]:
                    database_b_deps[k].add(dep_key)
        for k, v in db_input_b["database"].items():
            # print(k, v['dependencies'])
            if k in database_b_deps:
                database_a_deps[k] = set()
                if v.get("dependencies"):
                    for dep_key in v["dependencies"]:
                        database_a_deps[k].add(dep_key)
        no_deps_str = "*no explicit dependencies listed*"
        database_a_total_deps = len(database_a_deps)
        database_b_total_deps = len(database_b_deps)
        report = (
            "\nSteam DB comparison report:\n"
            + "\nTotal # of deps from database A:\n"
            + f"{database_a_total_deps}"
            + "\nTotal # of deps from database B:\n"
            + f"{database_b_total_deps}"
            + f"\nTotal # of discrepancies:\n{len(discrepancies)}"
        )
        comparison_skipped = []
        for k, v in database_b_deps.items():
            if db_input_a["database"][k].get("unpublished"):
                comparison_skipped.append(k)
                # logger.debug(f"Skipping comparison for unpublished mod: {k}")
            else:
                # If the deps are different...
                if v != database_a_deps.get(k):
                    pp = database_a_deps.get(k)
                    if pp:
                        # Normalize here (get rid of core/dlc deps)
                        if v != pp:
                            discrepancies.append(k)
                            pp_total = len(pp)
                            v_total = len(v)
                            if v == set():
                                v = no_deps_str
                            if pp == set():
                                pp = no_deps_str
                            mod_name = db_input_b["database"][k]["name"]
                            report += f"\n\nDISCREPANCY FOUND for {k}:"
                            report += f"\nhttps://steamcommunity.com/sharedfiles/filedetails/?id={k}"
                            report += f"\nMod name: {mod_name}"
                            report += (
                                f"\n\nDatabase A:\n{v_total} dependencies found:\n{v}"
                            )
                            report += (
                                f"\n\nDatabase B:\n{pp_total} dependencies found:\n{pp}"
                            )
        logger.debug(
            f"Comparison skipped for {len(comparison_skipped)} unpublished mods: {comparison_skipped}"
        )
        dialogue.show_information(
            title="Steam 数据库生成器",
            text=f"Steam 数据库比较报告: 发现{len(discrepancies)}项差异",
            information="点击“显示详情”以查看完整报告！",
            details=report,
        )

    def _do_merge_databases(self) -> None:
        # Notify user
        dialogue.show_information(
            title="Steam 数据库生成器",
            text="此操作将通过递归地使用B来更新A（排除异常情况），来合并两个数据库A和B。",
            information="- 这将有效地通过递归方式将B的键值对覆盖到A的键值对上，以生成最终的数据库。\n"
            + "- 但需要注意的是，异常情况不会被递归更新。相反，它们将完全使用B的键来覆盖。\n"
            + "- 将做出以下例外情况:\n"
            + f"\n\t{app_constants.DB_BUILDER_RECURSE_EXCEPTIONS}\n\n"
            + "生成的数据库C将被保存到用户指定的路径。您将会按顺序被提示输入这些路径。:\n"
            + "\n\t1) 选择输入A（待更新的数据库）"
            + "\n\t2) 选择输入B（更新源）"
            + "\n\t3) 选择输出C（结果数据库）",
        )
        # Input A
        logger.info("打开文件对话框以指定输入文件A")
        input_path_a = dialogue.show_dialogue_file(
            mode="打开",
            caption='输入“待更新”数据库，即输入A',
            _dir=str(AppInfo().app_storage_folder),
            _filter="JSON (*.json)",
        )
        logger.info(f"所选路径: {input_path_a}")
        if input_path_a and os.path.exists(input_path_a):
            with open(input_path_a, encoding="utf-8") as f:
                json_string = f.read()
                logger.debug("阅读信息...")
                db_input_a = json.loads(json_string)
                logger.debug("已检索数据库A...")
        else:
            logger.warning("Steam 数据库生成器: 用户取消选择...")
            return
        # Input B
        logger.info("打开文件对话框以指定输入文件B")
        input_path_b = dialogue.show_dialogue_file(
            mode="打开",
            caption='输入“待更新”数据库，即输入A',
            _dir=str(AppInfo().app_storage_folder),
            _filter="JSON (*.json)",
        )
        logger.info(f"所选路径: {input_path_b}")
        if input_path_b and os.path.exists(input_path_b):
            with open(input_path_b, encoding="utf-8") as f:
                json_string = f.read()
                logger.debug("阅读信息...")
                db_input_b = json.loads(json_string)
                logger.debug("已检索数据库B...")
        else:
            logger.debug("Steam 数据库生成器: 用户取消选择...")
            return
        # Output C
        db_output_c = db_input_a.copy()
        metadata.recursively_update_dict(
            db_output_c,
            db_input_b,
            prune_exceptions=app_constants.DB_BUILDER_PRUNE_EXCEPTIONS,
            recurse_exceptions=app_constants.DB_BUILDER_RECURSE_EXCEPTIONS,
        )
        logger.info("已使用数据库B的数据更新数据库A！")
        logger.debug(db_output_c)
        logger.info("打开文件对话框以指定输出文件")
        output_path = dialogue.show_dialogue_file(
            mode="保存",
            caption="为结果数据库指定输出路径:",
            _dir=str(AppInfo().app_storage_folder),
            _filter="JSON (*.json)",
        )
        logger.info(f"所选路径: {output_path}")
        if output_path:
            if not output_path.endswith(".json"):
                output_path += ".json"  # Handle file extension if needed
            with open(output_path, "w", encoding="utf-8") as output:
                json.dump(db_output_c, output, indent=4)
        else:
            logger.warning("Steam 数据库生成器: 用户取消选择...")
            return

    def _do_update_rules_database(self, instruction: list) -> None:
        rules_source = instruction[0]
        rules_data = instruction[1]
        # Get path based on rules source
        if (
            rules_source == "社区规则"
            and self.metadata_manager.external_community_rules_path
        ):
            path = self.metadata_manager.external_community_rules_path
        elif rules_source == "用户规则" and str(
            AppInfo().databases_folder / "userRules.json"
        ):
            path = str(AppInfo().databases_folder / "userRules.json")
        else:
            logger.warning(
                f"未设置 {rules_source} 文件路径。未配置要更新的数据库！"
            )
            return
        # Retrieve original database
        try:
            with open(path, encoding="utf-8") as f:
                json_string = f.read()
                logger.debug("阅读信息...")
                db_input_a = json.loads(json_string)
                logger.debug(
                    f"已检索到现有 {rules_source} 数据库的副本以进行更新。"
                )
        except Exception:
            logger.error("无法从现有数据库中读取信息")
        db_input_b = {"时间戳": int(time.time()), "规则": rules_data}
        db_output_c = db_input_a.copy()
        # Update database in place
        metadata.recursively_update_dict(
            db_output_c,
            db_input_b,
            prune_exceptions=app_constants.DB_BUILDER_PRUNE_EXCEPTIONS,
            recurse_exceptions=app_constants.DB_BUILDER_RECURSE_EXCEPTIONS,
        )
        # Overwrite rules database
        answer = dialogue.show_dialogue_conditional(
            title="RimSort - 数据库生成器",
            text="是否要继续？",
            information=f"此操作将覆盖 {rules_source} 数据库，位于以下路径的:\n\n{path}",
        )
        if answer == "&Yes":
            with open(path, "w", encoding="utf-8") as output:
                json.dump(db_output_c, output, indent=4)
            self._do_refresh()
        else:
            logger.debug("USER ACTION: 拒绝继续规则数据库更新。")

    def _do_set_database_expiry(self) -> None:
        """
        Opens a QDialogInput that allows the user to edit their preferred
        WebAPI Query Expiry (in seconds)
        """
        args, ok = dialogue.show_dialogue_input(
            title="更新Steam数据库的有效期:",
            label="请输入您偏好的过期时长（以秒为单位）（默认为1周/604800秒）:",
            text=str(self.settings_controller.settings.database_expiry),
        )
        if ok:
            try:
                self.settings_controller.settings.database_expiry = int(args)
                self.settings_controller.settings.save()
            except ValueError:
                dialogue.show_warning(
                    "尝试使用非整数值配置动态查询。",
                    "请重新配置过期值，使用从UNIX时间戳的起始点开始计算的秒数整数，以确定您希望查询过期的具体时间。",
                )

    @Slot()
    def _on_settings_have_changed(self) -> None:
        instance = self.settings_controller.settings.instances.get(
            self.settings_controller.settings.current_instance
        )
        if not instance:
            logger.warning(
                f"尝试访问不存在的实例 {self.settings_controller.settings.current_instance} !"
            )
            return None

        steamcmd_prefix = instance.steamcmd_install_path

        if steamcmd_prefix:
            self.steamcmd_wrapper.initialize_prefix(
                steamcmd_prefix=str(steamcmd_prefix),
                validate=self.settings_controller.settings.steamcmd_validate_downloads,
            )
        self.steamcmd_wrapper.validate_downloads = (
            self.settings_controller.settings.steamcmd_validate_downloads
        )

    @Slot()
    def _on_do_upload_community_db_to_github(self) -> None:
        self._do_upload_db_to_repo(
            repo_url=self.settings_controller.settings.external_community_rules_repo,
            file_name="communityRules.json",
        )

    @Slot()
    def _on_do_download_community_db_from_github(self) -> None:
        if GIT_EXISTS:
            self._do_clone_repo_to_path(
                base_path=str(AppInfo().databases_folder),
                repo_url=self.settings_controller.settings.external_community_rules_repo,
            )
        else:
            self._do_notify_no_git()

    @Slot()
    def _on_do_upload_steam_workshop_db_to_github(self) -> None:
        self._do_upload_db_to_repo(
            repo_url=self.settings_controller.settings.external_steam_metadata_repo,
            file_name="steamDB.json",
        )

    @Slot()
    def _on_do_download_steam_workshop_db_from_github(self) -> None:
        self._do_clone_repo_to_path(
            base_path=str(AppInfo().databases_folder),
            repo_url=self.settings_controller.settings.external_steam_metadata_repo,
        )

    @Slot()
    def _on_do_upload_log(self) -> None:
        self._upload_log(AppInfo().user_log_folder / (AppInfo().app_name + ".log"))

    @Slot()
    def _on_do_download_all_mods_via_steamcmd(self) -> None:
        self._do_download_entire_workshop("download_entire_workshop_steamcmd")

    @Slot()
    def _on_do_download_all_mods_via_steam(self) -> None:
        self._do_download_entire_workshop("download_entire_workshop_steamworks")

    @Slot()
    def _on_do_build_steam_workshop_database(self) -> None:
        self._do_build_database_thread()

    @Slot()
    def _do_run_game(self) -> None:
        current_instance = self.settings_controller.settings.current_instance
        game_install_path = Path(
            self.settings_controller.settings.instances[current_instance].game_folder
        )
        # Run args is inconsistent and is sometimes a string and sometimes a list
        run_args: list[str] | str = self.settings_controller.settings.instances[
            current_instance
        ].run_args

        run_args = [run_args] if isinstance(run_args, str) else run_args

        steam_client_integration = self.settings_controller.settings.instances[
            current_instance
        ].steam_client_integration

        # If integration is enabled, check for file called "steam_appid.txt" in game folder.
        # in the game folder. If not, create one and add the Steam App ID to it.
        # The Steam App ID is "294100" for RimWorld.
        steam_appid_file_exists = os.path.exists(game_install_path / "steam_appid.txt")
        if steam_client_integration and not steam_appid_file_exists:
            with open(
                game_install_path / "steam_appid.txt", "w", encoding="utf-8"
            ) as f:
                f.write("294100")
        elif not steam_client_integration and steam_appid_file_exists:
            os.remove(game_install_path / "steam_appid.txt")

        # Launch independent game process without Steamworks API
        launch_game_process(game_install_path=game_install_path, args=run_args)<|MERGE_RESOLUTION|>--- conflicted
+++ resolved
@@ -45,19 +45,10 @@
 from PySide6.QtWidgets import QFrame, QHBoxLayout, QLabel
 from requests import get as requests_get
 
-<<<<<<< HEAD
-import app.models.dialogue as dialogue
-import app.sort.alphabetical_sort as alpha_sort
-import app.sort.dependencies as deps_sort
-import app.sort.topo_sort as topo_sort
-import app.utils.constants as app_constants
-import app.utils.metadata as metadata
-=======
 import app.utils.constants as app_constants
 import app.utils.metadata as metadata
 import app.views.dialogue as dialogue
 from app.controllers.sort_controller import Sorter
->>>>>>> 89c45946
 from app.models.animations import LoadingAnimation
 from app.utils.app_info import AppInfo
 from app.utils.event_bus import EventBus
@@ -1507,15 +1498,9 @@
         logger.info(f"已搜集{len(active_mods)}个启用模组以供导出")
         # Build our report
         active_mods_clipboard_report = (
-<<<<<<< HEAD
-            f"由 RimSort 创建，版本{self.version_string}"
+            f"由 RimSort 创建，版本{AppInfo().app_version}"
             + f"\n创建此列表的 RimWorld 游戏版本: {self.metadata_manager.game_version}"
             + f"\n启用模组的总数: {len(active_mods)}\n"
-=======
-            f"Created with RimSort {AppInfo().app_version}"
-            + f"\nRimWorld game version this list was created for: {self.metadata_manager.game_version}"
-            + f"\nTotal # of mods: {len(active_mods)}\n"
->>>>>>> 89c45946
         )
         for package_id in active_mods:
             uuid = active_mods_packageid_to_uuid[package_id]
@@ -1602,19 +1587,11 @@
                     ]
         # Build our report
         active_mods_rentry_report = (
-<<<<<<< HEAD
             "# RimWorld 模组列表      ![](https://github.com/RimSort/RimSort/blob/main/docs/rentry_preview.png?raw=true)"
-            + f"\n由 RimSort 创建，版本{self.version_string}"
+            + f"\n由 RimSort 创建，版本{AppInfo().app_version}"
             + f"\n创建此列表的 RimWorld 游戏版本: `{self.metadata_manager.game_version}`"
             + "\n!!! 信息：本地模组以黄色标签标记，括号内显示其模组ID"
             + f"\n\n\n\n!!! 注意模组列表的的启用数量: `{len(active_mods)}`\n"
-=======
-            "# RimWorld mod list       ![](https://github.com/RimSort/RimSort/blob/main/docs/rentry_preview.png?raw=true)"
-            + f"\nCreated with RimSort {AppInfo().app_version}"
-            + f"\nMod list was created for game version: `{self.metadata_manager.game_version}`"
-            + "\n!!! info Local mods are marked as yellow labels with packageid in brackets."
-            + f"\n\n\n\n!!! note Mod list length: `{len(active_mods)}`\n"
->>>>>>> 89c45946
         )
         # Add a line for each mod
         for package_id in active_mods:
