import json
import os
import sys
from enum import Enum
from functools import partial
from pathlib import Path
from shutil import copy2, copytree, rmtree
from traceback import format_exc
from typing import List, Optional
from errno import ENOTEMPTY

from loguru import logger
from PySide6.QtCore import QEvent, QModelIndex, QObject, QRectF, QSize, Qt, Signal
from PySide6.QtGui import (
    QAction,
    QCursor,
    QDropEvent,
    QFocusEvent,
    QFontMetrics,
    QIcon,
    QKeyEvent,
    QKeySequence,
    QMouseEvent,
    QResizeEvent,
)
from PySide6.QtWidgets import (
    QAbstractItemView,
    QComboBox,
    QFrame,
    QHBoxLayout,
    QLabel,
    QLineEdit,
    QListWidget,
    QListWidgetItem,
    QMenu,
    QToolButton,
    QVBoxLayout,
    QWidget,
)

from app.controllers.settings_controller import SettingsController
from app.utils.app_info import AppInfo
from app.utils.constants import (
    KNOWN_MOD_REPLACEMENTS,
    SEARCH_DATA_SOURCE_FILTER_INDEXES,
)
from app.utils.event_bus import EventBus
from app.utils.generic import (
    copy_to_clipboard_safely,
    delete_files_except_extension,
    delete_files_only_extension,
    flatten_to_list,
    handle_remove_read_only,
    open_url_browser,
    platform_specific_open,
    sanitize_filename,
)
from app.utils.metadata import MetadataManager
from app.views.dialogue import (
    show_dialogue_conditional,
    show_dialogue_input,
    show_warning,
)


class ClickableQLabel(QLabel):
    clicked = Signal()

    def mousePressEvent(self, event: QMouseEvent) -> None:
        self.clicked.emit()
        super().mousePressEvent(event)


def uuid_to_mod_name(uuid: str) -> str:
    """
    Converts a UUID to the corresponding mod name.
    Args:
        uuid (str): The UUID of the mod.
    Returns:
        str: If mod name not None, returns mod name in lowercase. Otherwise, returns "# unnamed mod".
    """
    name = MetadataManager.instance().internal_local_metadata[uuid]["name"]
    return name.lower() if name is not None else "# unnamed mod"


class ModsPanelSortKey(Enum):
    """
    Enum class representing different sorting keys for mods.
    """

    NOKEY = None
    MODNAME = uuid_to_mod_name


class ModListItemInner(QWidget):
    """
    Subclass for QWidget. Used to store data for a single
    mod and display relevant data on a mod list.
    """

    toggle_warning_signal = Signal(str)

    def __init__(
        self,
        errors_warnings: str,
        filtered: bool,
        invalid: bool,
        mismatch: bool,
        settings_controller: SettingsController,
        uuid: str,
    ) -> None:
        """
        Initialize the QWidget with mod uuid. Metadata can be accessed via MetadataManager.

        All metadata tags are set to the corresponding field if it
        exists in the metadata dict. See tags:
        https://rimworldwiki.com/wiki/About.xml

        :param errors_warnings: a string of errors and warnings for the notification tooltip
        :param filtered: a bool representing whether the widget's item is filtered
        :param invalid: a bool representing whether the widget's item is an invalid mod
        :param settings_controller: an instance of SettingsController for accessing settings
        :param uuid: str, the uuid of the mod which corresponds to a mod's metadata
        """

        super(ModListItemInner, self).__init__()

        # Cache MetadataManager instance
        self.metadata_manager = MetadataManager.instance()
        # Cache errors and warnings string for tooltip
        self.errors_warnings = errors_warnings
        # Cache filtered state of widget's item - used to determine styling of widget
        self.filtered = filtered
        # Cache invalid state of widget's item - used to determine styling of widget
        self.invalid = invalid
        # Cache mismatch state of widget's item - used to determine warning icon visibility
        self.mismatch = mismatch
        # Cache SettingsManager instance
        self.settings_controller = settings_controller

        # All data, including name, author, package id, dependencies,
        # whether the mod is a workshop mod or expansion, etc is encapsulated
        # in this variable. This is exactly equal to the dict value of a
        # single all_mods key-value
        self.uuid = uuid
        self.list_item_name = self.metadata_manager.internal_local_metadata[
            self.uuid
        ].get("name")
        self.main_label = QLabel()

        # Visuals
        self.setToolTip(self.get_tool_tip_text())
        self.main_item_layout = QHBoxLayout()
        self.main_item_layout.setContentsMargins(0, 0, 0, 0)
        self.main_item_layout.setSpacing(0)
        self.font_metrics = QFontMetrics(self.font())

        # Icons that are conditional
        self.csharp_icon = None
        self.xml_icon = None
        if self.settings_controller.settings.mod_type_filter_toggle:
            if self.metadata_manager.internal_local_metadata[self.uuid].get("csharp"):
                self.csharp_icon = QLabel()
                self.csharp_icon.setPixmap(
                    ModListIcons.csharp_icon().pixmap(QSize(20, 20))
                )
                self.csharp_icon.setToolTip(
                    "包含自定义的C#程序集（自定义代码）"
                )
            else:
                self.xml_icon = QLabel()
                self.xml_icon.setPixmap(ModListIcons.xml_icon().pixmap(QSize(20, 20)))
                self.xml_icon.setToolTip("包含自定义内容（纹理/XML）")
        self.git_icon = None
        if (
            self.metadata_manager.internal_local_metadata[self.uuid]["data_source"]
            == "local"
            and self.metadata_manager.internal_local_metadata[self.uuid].get("git_repo")
            and not self.metadata_manager.internal_local_metadata[self.uuid].get(
                "steamcmd"
            )
        ):
            self.git_icon = QLabel()
            self.git_icon.setPixmap(ModListIcons.git_icon().pixmap(QSize(20, 20)))
            self.git_icon.setToolTip("包含Git仓库的本地模组")
        self.steamcmd_icon = None
        if self.metadata_manager.internal_local_metadata[self.uuid][
            "data_source"
        ] == "local" and self.metadata_manager.internal_local_metadata[self.uuid].get(
            "steamcmd"
        ):
            self.steamcmd_icon = QLabel()
            self.steamcmd_icon.setPixmap(
                ModListIcons.steamcmd_icon().pixmap(QSize(20, 20))
            )
            self.steamcmd_icon.setToolTip("可与SteamCMD一起使用的本地模组")
        # Warning icon hidden by default
        self.warning_icon_label = ClickableQLabel()
        self.warning_icon_label.clicked.connect(
            partial(
                self.toggle_warning_signal.emit,
                self.metadata_manager.internal_local_metadata[self.uuid]["packageid"],
            )
        )
        self.warning_icon_label.setPixmap(
            ModListIcons.warning_icon().pixmap(QSize(20, 20))
        )
        # Default to hidden to avoid showing early
        self.warning_icon_label.setHidden(True)

        # Icons by mod source
        self.mod_source_icon = None
        if not self.git_icon and not self.steamcmd_icon:
            self.mod_source_icon = QLabel()
            self.mod_source_icon.setPixmap(self.get_icon().pixmap(QSize(20, 20)))
            # Set tooltip based on mod source
            data_source = self.metadata_manager.internal_local_metadata[self.uuid].get(
                "data_source"
            )
            if data_source == "expansion":
                self.mod_source_icon.setObjectName("expansion")
                self.mod_source_icon.setToolTip(
                    "由Ludeon Studios制作的RimWorld官方内容"
                )
            elif data_source == "local":
                if self.metadata_manager.internal_local_metadata[self.uuid].get(
                    "git_repo"
                ):
                    self.mod_source_icon.setObjectName("git_repo")
                elif self.metadata_manager.internal_local_metadata[self.uuid].get(
                    "steamcmd"
                ):
                    self.mod_source_icon.setObjectName("steamcmd")
                else:
                    self.mod_source_icon.setObjectName("local")
                    self.mod_source_icon.setToolTip("本地安装")
            elif data_source == "workshop":
                self.mod_source_icon.setObjectName("workshop")
                self.mod_source_icon.setToolTip("通过Steam订阅")
        # Set label color if mod is invalid
        if self.filtered:
            self.main_label.setObjectName("ListItemLabelFiltered")
        elif self.invalid or self.mismatch:
            self.main_label.setObjectName("ListItemLabelInvalid")
        else:
            self.main_label.setObjectName("ListItemLabel")
        # Add icons
        if self.git_icon:
            self.main_item_layout.addWidget(self.git_icon, Qt.AlignmentFlag.AlignRight)
        if self.steamcmd_icon:
            self.main_item_layout.addWidget(
                self.steamcmd_icon, Qt.AlignmentFlag.AlignRight
            )
        if self.mod_source_icon:
            self.main_item_layout.addWidget(
                self.mod_source_icon, Qt.AlignmentFlag.AlignRight
            )
        if self.csharp_icon:
            self.main_item_layout.addWidget(
                self.csharp_icon, Qt.AlignmentFlag.AlignRight
            )
        if self.xml_icon:
            self.main_item_layout.addWidget(self.xml_icon, Qt.AlignmentFlag.AlignRight)
        # Compose the layout of our widget and set it to the main layout
        self.main_item_layout.addWidget(self.main_label, Qt.AlignmentFlag.AlignCenter)
        self.main_item_layout.addWidget(
            self.warning_icon_label, Qt.AlignmentFlag.AlignRight
        )
        self.main_item_layout.addStretch()
        self.setLayout(self.main_item_layout)

        # Reveal if errors or warnings exist
        if self.errors_warnings:
            self.warning_icon_label.setToolTip(self.errors_warnings)
            self.warning_icon_label.setHidden(False)

    def count_icons(self, widget: QObject) -> int:
        count = 0
        if isinstance(widget, QLabel):
            pixmap = widget.pixmap()
            if pixmap and not pixmap.isNull():
                count += 1

        if isinstance(widget, QWidget):
            for child in widget.children():
                count += self.count_icons(child)

        return count

    def get_tool_tip_text(self) -> str:
        """
        Compose a mod_list_item's tool_tip_text

        :return: string containing the tool_tip_text
        """
        metadata = self.metadata_manager.internal_local_metadata.get(self.uuid, {})

        name_line = f"Mod: {metadata.get('name', 'Not specified')}\n"

        authors_tag = metadata.get("authors")
        authors_text = (
            ", ".join(authors_tag.get("li", ["Not specified"]))
            if isinstance(authors_tag, dict)
            else authors_tag or "未明确"
        )
        author_line = f"作者: {authors_text}\n"

        package_id = metadata.get("packageid", "Not specified")
        package_id_line = f"模组ID: {package_id}\n"

        mod_version = metadata.get("modversion", "Not specified")
        modversion_line = f"模组版本: {mod_version}\n"

        supported_versions_tag = metadata.get("支持的版本", {})
        supported_versions_list = supported_versions_tag.get("li")
        supported_versions_text = (
            ", ".join(supported_versions_list)
            if isinstance(supported_versions_list, list)
            else supported_versions_list or "Not specified"
        )
        supported_versions_line = f"支持的版本: {supported_versions_text}\n"

        path = metadata.get("path", "Not specified")
        path_line = f"路径: {path}"

        return "".join(
            [
                name_line,
                author_line,
                package_id_line,
                modversion_line,
                supported_versions_line,
                path_line,
            ]
        )

    def get_icon(self) -> QIcon:  # type: ignore
        """
        Check custom tags added to mod metadata upon initialization, and return the corresponding
        QIcon for the mod's source type (expansion, workshop, or local mod?)

        :return: QIcon object set to the path of the corresponding icon image
        """
        if (
            self.metadata_manager.internal_local_metadata[self.uuid].get("data_source")
            == "expansion"
        ):
            return ModListIcons.ludeon_icon()
        elif (
            self.metadata_manager.internal_local_metadata[self.uuid].get("data_source")
            == "local"
        ):
            return ModListIcons.local_icon()
        elif (
            self.metadata_manager.internal_local_metadata[self.uuid].get("data_source")
            == "workshop"
        ):
            return ModListIcons.steam_icon()
        else:
            logger.error(
                f"未找到具有模组ID {self.metadata_manager.internal_local_metadata[self.uuid].get('packageid')} 的模组列表项内部的类型"
            )

    def resizeEvent(self, event: QResizeEvent) -> None:
        """
        When the label is resized (as the window is resized),
        also elide the label if needed.

        :param event: the resize event
        """

        # Count the number of QLabel widgets with QIcon and calculate total icon width
        icon_count = self.count_icons(self)
        icon_width = icon_count * 20
        self.item_width = super().width()
        text_width_needed = QRectF(
            self.font_metrics.boundingRect(self.list_item_name)
        ).width()
        if text_width_needed > self.item_width - icon_width:
            available_width = self.item_width - icon_width
            shortened_text = self.font_metrics.elidedText(
                self.list_item_name, Qt.TextElideMode.ElideRight, int(available_width)
            )
            self.main_label.setText(str(shortened_text))
        else:
            self.main_label.setText(self.list_item_name)
        return super().resizeEvent(event)

    def repolish(self, item: QListWidgetItem) -> None:
        """
        Repolish the widget items
        """
        item_data = item.data(Qt.ItemDataRole.UserRole)
        tooltip = item_data["errors_warnings"]
        # Set the warning icon to be visible if necessary and set the tool tip
        if tooltip:
            self.warning_icon_label.setHidden(False)
            self.warning_icon_label.setToolTip(tooltip.lstrip())
        else:  # Hide the warning icon if no tool tip text
            self.warning_icon_label.setHidden(True)
            self.warning_icon_label.setToolTip("")
        # Recalculate the widget label's styling based on item data
        widget_object_name = self.main_label.objectName()
        if item_data["filtered"]:
            new_widget_object_name = "ListItemLabelFiltered"
        elif item_data["invalid"] or item_data["mismatch"]:
            new_widget_object_name = "ListItemLabelInvalid"
        else:
            new_widget_object_name = "ListItemLabel"
        if widget_object_name != new_widget_object_name:
            logger.debug("优化升级: " + new_widget_object_name)
            self.main_label.setObjectName(new_widget_object_name)
            self.main_label.style().unpolish(self.main_label)
            self.main_label.style().polish(self.main_label)


class ModListIcons:
    _data_path: Path = AppInfo().theme_data_folder / "default-icons"
    _ludeon_icon_path: str = str(_data_path / "ludeon_icon.png")
    _local_icon_path: str = str(_data_path / "local_icon.png")
    _steam_icon_path: str = str(_data_path / "steam_icon.png")
    _csharp_icon_path: str = str(_data_path / "csharp.png")
    _xml_icon_path: str = str(_data_path / "xml.png")
    _git_icon_path: str = str(_data_path / "git.png")
    _steamcmd_icon_path: str = str(_data_path / "steamcmd_icon.png")
    _warning_icon_path: str = str(_data_path / "warning.png")
    _error_icon_path: str = str(_data_path / "error.png")

    _ludeon_icon: Optional[QIcon] = None
    _local_icon: Optional[QIcon] = None
    _steam_icon: Optional[QIcon] = None
    _csharp_icon: Optional[QIcon] = None
    _xml_icon: Optional[QIcon] = None
    _git_icon: Optional[QIcon] = None
    _steamcmd_icon: Optional[QIcon] = None
    _warning_icon: Optional[QIcon] = None
    _error_icon: Optional[QIcon] = None

    @classmethod
    def ludeon_icon(cls) -> QIcon:
        if cls._ludeon_icon is None:
            cls._ludeon_icon = QIcon(cls._ludeon_icon_path)
        return cls._ludeon_icon

    @classmethod
    def local_icon(cls) -> QIcon:
        if cls._local_icon is None:
            cls._local_icon = QIcon(cls._local_icon_path)
        return cls._local_icon

    @classmethod
    def steam_icon(cls) -> QIcon:
        if cls._steam_icon is None:
            cls._steam_icon = QIcon(cls._steam_icon_path)
        return cls._steam_icon

    @classmethod
    def csharp_icon(cls) -> QIcon:
        if cls._csharp_icon is None:
            cls._csharp_icon = QIcon(cls._csharp_icon_path)
        return cls._csharp_icon

    @classmethod
    def xml_icon(cls) -> QIcon:
        if cls._xml_icon is None:
            cls._xml_icon = QIcon(cls._xml_icon_path)
        return cls._xml_icon

    @classmethod
    def git_icon(cls) -> QIcon:
        if cls._git_icon is None:
            cls._git_icon = QIcon(cls._git_icon_path)
        return cls._git_icon

    @classmethod
    def steamcmd_icon(cls) -> QIcon:
        if cls._steamcmd_icon is None:
            cls._steamcmd_icon = QIcon(cls._steamcmd_icon_path)
        return cls._steamcmd_icon

    @classmethod
    def warning_icon(cls) -> QIcon:
        if cls._warning_icon is None:
            cls._warning_icon = QIcon(cls._warning_icon_path)
        return cls._warning_icon

    @classmethod
    def error_icon(cls) -> QIcon:
        if cls._error_icon is None:
            cls._error_icon = QIcon(cls._error_icon_path)
        return cls._error_icon


class ModListWidget(QListWidget):
    """
    Subclass for QListWidget. Used to store lists for
    active and inactive mods. Mods can be rearranged within
    their own lists or moved from one list to another.
    """

    edit_rules_signal = Signal(bool, str, str)
    item_added_signal = Signal(str)
    key_press_signal = Signal(str)
    list_update_signal = Signal(str)
    mod_info_signal = Signal(str)
    recalculate_warnings_signal = Signal()
    refresh_signal = Signal()
    update_git_mods_signal = Signal(list)
    steamdb_blacklist_signal = Signal(list)
    steamcmd_downloader_signal = Signal(list)
    steamworks_subscription_signal = Signal(list)

    def __init__(self, list_type: str, settings_controller: SettingsController) -> None:
        """
        Initialize the ListWidget with a dict of mods.
        Keys are the package ids and values are a dict of
        mod attributes. See tags:
        https://rimworldwiki.com/wiki/About.xml
        """
        logger.debug("Initializing ModListWidget")

        # Cache list_type for later use
        self.list_type = list_type

        # Cache MetadataManager instance
        self.metadata_manager = MetadataManager.instance()

        self.settings_controller = settings_controller

        super(ModListWidget, self).__init__()

        # Allow for dragging and dropping between lists
        self.setDefaultDropAction(Qt.DropAction.MoveAction)
        self.setDragDropMode(QAbstractItemView.DragDropMode.DragDrop)

        # Allow for selecting and moving multiple items
        self.setSelectionMode(QAbstractItemView.SelectionMode.ExtendedSelection)

        # When an item is clicked, display the mod information
        self.currentItemChanged.connect(self.mod_changed_to)
        self.itemClicked.connect(self.mod_clicked)

        # When an item is double clicked, move it to the opposite list
        self.itemDoubleClicked.connect(self.mod_double_clicked)

        # Add an eventFilter for per mod_list_item context menu
        self.installEventFilter(self)

        # Disable horizontal scroll bar
        self.horizontalScrollBar().setEnabled(False)
        self.horizontalScrollBar().setVisible(False)

        # Optimizes performance
        # self.setUniformItemSizes(True)

        # Slot to handle item widgets when itemChanged()
        self.itemChanged.connect(self.handle_item_data_changed)

        # Allow inserting custom list items
        self.model().rowsInserted.connect(
            self.handle_rows_inserted, Qt.ConnectionType.QueuedConnection
        )

        # Handle removing items to update count
        self.model().rowsAboutToBeRemoved.connect(
            self.handle_rows_removed, Qt.ConnectionType.QueuedConnection
        )

        # Lazy load ModListItemInner
        self.verticalScrollBar().valueChanged.connect(self.check_widgets_visible)

        # This set is used to keep track of mods that have been loaded
        # into widgets. Used for an optimization strategy for `handle_rows_inserted`
<<<<<<< HEAD
        self.uuids = list()
        self.ignore_warning_list = []
        logger.debug("模组列表小部件初始化完成")
=======
        self.uuids: list[str] = []
        self.ignore_warning_list: list[str] = []
        logger.debug("Finished ModListWidget initialization")
>>>>>>> 89c45946

    def dropEvent(self, event: QDropEvent) -> None:
        super().dropEvent(event)
        # Get the drop action
        drop_action = event.dropAction()
        # Check if the drop action is MoveAction
        if drop_action == Qt.DropAction.MoveAction:
            # Get the new indexes of the dropped items
            new_indexes = [index.row() for index in self.selectedIndexes()]
            # Get the UUIDs of the dropped items
            uuids = [
                item.data(Qt.ItemDataRole.UserRole)["uuid"]
                for item in self.selectedItems()
            ]
            # Insert the UUIDs at the respective new indexes
            for idx, uuid in zip(new_indexes, uuids):
                if uuid in self.uuids:  # Remove the uuid if it exists in the list
                    self.uuids.remove(uuid)
                # Reinsert uuid at it's new index
                self.uuids.insert(idx, uuid)
        # Update list signal
        logger.debug(
            f"在删除行之后，发出  {self.list_type} 列表更新信号 [{self.count()}]"
        )
        self.list_update_signal.emit("drop")

    def eventFilter(self, source_object: QObject, event: QEvent) -> bool:
        """
        https://doc.qt.io/qtforpython/overviews/eventsandfilters.html

        Takes source object and filters an event at the ListWidget level, executes
        an action based on a per-mod_list_item contextMenu

        :param object: the source object returned from the event
        :param event: the QEvent type
        """
        if event.type() == QEvent.Type.ContextMenu and source_object is self:
            # Get the position of the right-click event
            pos = QCursor.pos()
            # Convert the global position to the list widget's coordinate system
            pos_local = self.mapFromGlobal(pos)
            # Get the item at the local position
            item = self.itemAt(pos_local)
            if not isinstance(item, QListWidgetItem):
                logger.debug("在模组列表中右键点击了无效项目")
                return super().eventFilter(source_object, event)

            # Otherwise, begin calculation
            logger.info("USER ACTION: 打开右键点击 mod_list_item 的上下文菜单")

            # GIT MOD PATHS
            # A list of git mod paths to update
            git_paths = []

            # LOCAL MOD CONVERSIONS
            # A dict to track local mod folder name -> publishedfileid
            local_steamcmd_name_to_publishedfileid = {}

            # STEAMCMD MOD PFIDS
            # A list to track any SteamCMD mod paths
            steamcmd_mod_paths = []
            # A dict to track any SteamCMD mod publishedfileids -> name
            steamcmd_publishedfileid_to_name = {}

            # STEAM SUBSCRIBE/UNSUBSCRIBE
            # A list to track any workshop mod paths
            steam_mod_paths = []
            # A list to track any workshop mod publishedfileids
            steam_publishedfileid_to_name = {}

            # STEAMDB BLACKLIST
            # A list to track any publishedfileids we want to blacklist / remove from blacklist
            steamdb_add_blacklist = None
            steamdb_remove_blacklist = None

            # Define our QMenu & QActions
            contextMenu = QMenu()
            # Open folder action
            open_folder_action = None
            # Open URL in browser action
            open_url_browser_action = None
            # Open URL in Steam
            open_mod_steam_action = None
            # Copy to clipboard actions
            copy_packageId_to_clipboard_action = None
            copy_url_to_clipboard_action = None
            # Edit mod rules
            edit_mod_rules_action = None
            # Toggle warning action
            toggle_warning_action = None
            # Blacklist SteamDB options
            add_to_steamdb_blacklist_action = None
            remove_from_steamdb_blacklist_action = None
            # Convert SteamCMD -> local
            convert_steamcmd_local_action = None
            # Convert local -> SteamCMD
            convert_local_steamcmd_action = None
            # Convert Workshop -> local
            convert_workshop_local_action = None
            # Update/Re-download/re-subscribe git/steamcmd/steam mods
            re_git_action = None
            re_steamcmd_action = None
            re_steam_action = None
            # Unsubscribe + delete mod
            unsubscribe_mod_steam_action = None
            # Delete mod
            delete_mod_action = None
            # Delete mod (keep .dds)
            delete_mod_keep_dds_action = None
            # Delete optimized textures (.dds files only)
            delete_mod_dds_only_action = None

            # Get all selected QListWidgetItems
            selected_items = self.selectedItems()
            # Single item selected
            if len(selected_items) == 1:
                logger.debug(f"已选择 {len(selected_items)} 个项目")
                source_item = selected_items[0]
                if type(source_item) is QListWidgetItem:
                    item_data = source_item.data(Qt.ItemDataRole.UserRole)
                    uuid = item_data["uuid"]
                    # Retrieve metadata
                    mod_metadata = self.metadata_manager.internal_local_metadata[uuid]
                    mod_data_source = mod_metadata.get("data_source")
                    # Open folder action text
                    open_folder_action = QAction()
                    open_folder_action.setText("打开文件")
                    # If we have a "url" or "steam_url"
                    if mod_metadata.get("url") or mod_metadata.get("steam_url"):
                        open_url_browser_action = QAction()
                        open_url_browser_action.setText("在浏览器中打开 URL")
                        copy_url_to_clipboard_action = QAction()
                        copy_url_to_clipboard_action.setText("将 URL 复制到剪贴板")
                    # If we have a "steam_uri"
                    if (
                        mod_metadata.get("steam_uri")
                        and self.settings_controller.settings.instances[
                            self.settings_controller.settings.current_instance
                        ].steam_client_integration
                    ):
                        open_mod_steam_action = QAction()
                        open_mod_steam_action.setText("在 Steam 中打开模组")
                    # Conversion options (SteamCMD <-> local) + re-download (local mods found in SteamDB and SteamCMD)
                    if mod_data_source == "local":
                        mod_name = mod_metadata.get("name")
                        mod_folder_name = mod_metadata["folder"]
                        mod_folder_path = mod_metadata["path"]
                        publishedfileid = mod_metadata.get("publishedfileid", "")
                        if not isinstance(publishedfileid, str):
                            logger.error(
                                f"Invalid publishedfileid type: {publishedfileid} for {mod_name}"
                            )
                            publishedfileid = ""

                        if not mod_metadata.get("steamcmd") and (
                            self.metadata_manager.external_steam_metadata
                            and publishedfileid
                            and publishedfileid
                            in self.metadata_manager.external_steam_metadata.keys()
                        ):
                            local_steamcmd_name_to_publishedfileid[mod_folder_name] = (
                                publishedfileid
                            )
                            # Convert local mods -> steamcmd
                            convert_local_steamcmd_action = QAction()
                            convert_local_steamcmd_action.setText(
                                "将本地模组转换为SteamCMD格式"
                            )
                        if mod_metadata.get("steamcmd"):
                            steamcmd_mod_paths.append(mod_folder_path)
                            steamcmd_publishedfileid_to_name[publishedfileid] = mod_name
                            # Convert steamcmd mods -> local
                            convert_steamcmd_local_action = QAction()
                            convert_steamcmd_local_action.setText(
                                "将SteamCMD模组转换为本地模组"
                            )
                            # Re-download steamcmd mods
                            re_steamcmd_action = QAction()
                            re_steamcmd_action.setText("使用SteamCMD重新下载模组")
                        # Update local mods that contain git repos that are not steamcmd mods
                        if not mod_metadata.get("steamcmd") and mod_metadata.get(
                            "git_repo"
                        ):
                            git_paths.append(mod_folder_path)
                            re_git_action = QAction()
                            re_git_action.setText("使用git更新模组")
                    # If Workshop, and pfid, allow Steam actions
                    if mod_data_source == "workshop" and mod_metadata.get(
                        "publishedfileid"
                    ):
                        mod_name = mod_metadata.get("name")
                        mod_folder_path = mod_metadata["path"]
                        publishedfileid = mod_metadata["publishedfileid"]
                        steam_mod_paths.append(mod_folder_path)
                        steam_publishedfileid_to_name[publishedfileid] = mod_name
                        # Convert steam mods -> local
                        convert_workshop_local_action = QAction()
                        convert_workshop_local_action.setText(
                            "将Steam模组转换为本地模组"
                        )
                        # Only enable subscription actions if user has enabled Steam client integration
                        if self.settings_controller.settings.instances[
                            self.settings_controller.settings.current_instance
                        ].steam_client_integration:
                            # Re-subscribe steam mods
                            re_steam_action = QAction()
                            re_steam_action.setText("通过Steam重新订阅模组")
                            # Unsubscribe steam mods
                            unsubscribe_mod_steam_action = QAction()
                            unsubscribe_mod_steam_action.setText(
                                "通过Steam取消订阅模组"
                            )
                    # SteamDB blacklist options
                    if (
                        self.metadata_manager.external_steam_metadata
                        and mod_metadata.get("publishedfileid")
                    ):
                        publishedfileid = mod_metadata["publishedfileid"]
                        if self.metadata_manager.external_steam_metadata.get(
                            publishedfileid, {}
                        ).get("blacklist"):
                            steamdb_remove_blacklist = publishedfileid
                            remove_from_steamdb_blacklist_action = QAction()
                            remove_from_steamdb_blacklist_action.setText(
                                "从SteamDB黑名单中移除模组"
                            )
                        else:
                            steamdb_add_blacklist = publishedfileid
                            add_to_steamdb_blacklist_action = QAction()
                            add_to_steamdb_blacklist_action.setText(
                                "从SteamDB黑名单中添加模组"
                            )
                    # Copy packageId to clipboard
                    copy_packageId_to_clipboard_action = QAction()
                    copy_packageId_to_clipboard_action.setText(
                        "将模组ID复制到剪贴板"
                    )
                    # Edit mod rules with Rule Editor (only for individual mods)
                    edit_mod_rules_action = QAction()
                    edit_mod_rules_action.setText("使用规则编辑器编辑模组")
                    # Ignore error action
                    toggle_warning_action = QAction()
                    toggle_warning_action.setText("启用/禁用警告")
                    # Mod deletion actions
                    delete_mod_action = QAction()
                    delete_mod_action.setText("删除模组")
                    delete_mod_keep_dds_action = QAction()
                    delete_mod_keep_dds_action.setText("删除模组（保留.dds文件）")
                    delete_mod_dds_only_action = QAction()
                    delete_mod_dds_only_action.setText(
                        "仅删除优化后的纹理/贴图文件（.dds文件）"
                    )
            # Multiple items selected
            elif len(selected_items) > 1:  # Multiple items selected
                for source_item in selected_items:
                    if type(source_item) is QListWidgetItem:
                        item_data = source_item.data(Qt.ItemDataRole.UserRole)
                        uuid = item_data["uuid"]
                        # Retrieve metadata
                        mod_metadata = self.metadata_manager.internal_local_metadata[
                            uuid
                        ]
                        mod_data_source = mod_metadata.get("data_source")
                        # Open folder action text
                        open_folder_action = QAction()
                        open_folder_action.setText("打开文件")
                        # If we have a "url" or "steam_url"
                        if mod_metadata.get("url") or mod_metadata.get("steam_url"):
                            open_url_browser_action = QAction()
                            open_url_browser_action.setText("浏览器中打开URL")
                        # Conversion options (local <-> SteamCMD)
                        if mod_data_source == "local":
                            mod_name = mod_metadata.get("name")
                            mod_folder_name = mod_metadata["folder"]
                            mod_folder_path = mod_metadata["path"]
                            publishedfileid = mod_metadata.get("publishedfileid")
                            if not mod_metadata.get("steamcmd") and (
                                self.metadata_manager.external_steam_metadata
                                and publishedfileid
                                and publishedfileid
                                in self.metadata_manager.external_steam_metadata.keys()
                            ):
                                local_steamcmd_name_to_publishedfileid[
                                    mod_folder_name
                                ] = publishedfileid
                                # Convert local mods -> steamcmd
                                if not convert_local_steamcmd_action:
                                    convert_local_steamcmd_action = QAction()
                                    convert_local_steamcmd_action.setText(
                                        "将本地模组转换为SteamCMD模组"
                                    )
                            if mod_metadata.get("steamcmd"):
                                steamcmd_mod_paths.append(mod_folder_path)
                                steamcmd_publishedfileid_to_name[publishedfileid] = (
                                    mod_name
                                )
                                # Convert steamcmd mods -> local
                                if not convert_steamcmd_local_action:
                                    convert_steamcmd_local_action = QAction()
                                    convert_steamcmd_local_action.setText(
                                        "将SteamCMD模组转换为本地模组"
                                    )
                                # Re-download steamcmd mods
                                if not re_steamcmd_action:
                                    re_steamcmd_action = QAction()
                                    re_steamcmd_action.setText(
                                        "使用SteamCMD重新下载模组"
                                    )
                            # Update git mods if local mod with git repo, but not steamcmd
                            if not mod_metadata.get("steamcmd") and mod_metadata.get(
                                "git_repo"
                            ):
                                git_paths.append(mod_folder_path)
                                if not re_git_action:
                                    re_git_action = QAction()
                                    re_git_action.setText("使用git更新模组")
                        # No "Edit mod rules" when multiple selected
                        # Toggle warning
                        if not toggle_warning_action:
                            toggle_warning_action = QAction()
                            toggle_warning_action.setText("Toggle warning(s)")
                        # If Workshop, and pfid, allow Steam actions
                        if mod_data_source == "workshop" and mod_metadata.get(
                            "publishedfileid"
                        ):
                            mod_name = mod_metadata.get("name")
                            mod_folder_path = mod_metadata["path"]
                            publishedfileid = mod_metadata["publishedfileid"]
                            steam_mod_paths.append(mod_folder_path)
                            steam_publishedfileid_to_name[publishedfileid] = mod_name
                            # Convert steam mods -> local
                            if not convert_workshop_local_action:
                                convert_workshop_local_action = QAction()
                                convert_workshop_local_action.setText(
                                    "将Steam模组转换为本地模组"
                                )
                            # Only enable subscription actions if user has enabled Steam client integration
                            if self.settings_controller.settings.instances[
                                self.settings_controller.settings.current_instance
                            ].steam_client_integration:
                                # Re-subscribe steam mods
                                if not re_steam_action:
                                    re_steam_action = QAction()
                                    re_steam_action.setText(
                                        "通过Steam重新订阅模组"
                                    )
                                # Unsubscribe steam mods
                                if not unsubscribe_mod_steam_action:
                                    unsubscribe_mod_steam_action = QAction()
                                    unsubscribe_mod_steam_action.setText(
                                        "通过Steam取消订阅模组"
                                    )
                        # No SteamDB blacklist options when multiple selected
                        # Prohibit deletion of game files
                        if not delete_mod_action:
                            delete_mod_action = QAction()
                            # Delete mod action text
                            delete_mod_action.setText("删除模组")
                        if not delete_mod_keep_dds_action:
                            delete_mod_keep_dds_action = QAction()
                            # Delete mod action text
                            delete_mod_keep_dds_action.setText(
                                "删除模组（保留.dds文件）"
                            )
                        if not delete_mod_dds_only_action:
                            delete_mod_dds_only_action = QAction()
                            # Delete mod action text
                            delete_mod_dds_only_action.setText(
                                "仅删除优化后的纹理/贴图文件（.dds文件）"
                            )
            # Put together our contextMenu
            if open_folder_action:
                contextMenu.addAction(open_folder_action)
            if open_url_browser_action:
                contextMenu.addAction(open_url_browser_action)
            if open_mod_steam_action:
                contextMenu.addAction(open_mod_steam_action)
            if toggle_warning_action:
                contextMenu.addAction(toggle_warning_action)
            if (
                delete_mod_action
                or delete_mod_keep_dds_action
                or delete_mod_dds_only_action
            ):
                deletion_options_menu = QMenu(title="删除选项")
                if delete_mod_action:
                    deletion_options_menu.addAction(delete_mod_action)
                if delete_mod_keep_dds_action:
                    deletion_options_menu.addAction(delete_mod_keep_dds_action)
                if delete_mod_dds_only_action:
                    deletion_options_menu.addAction(delete_mod_dds_only_action)
                contextMenu.addMenu(deletion_options_menu)
            contextMenu.addSeparator()
            if (
                copy_packageId_to_clipboard_action
                or copy_url_to_clipboard_action
                or edit_mod_rules_action
                or re_git_action
            ):
<<<<<<< HEAD
                misc_options_menu = QMenu(title="其他选项")
                if copy_packageId_to_clipboard_action or copy_url_to_clipboard_action:
                    clipboard_options_menu = QMenu(title="剪贴板选项")
=======
                misc_options_menu = QMenu(title="Miscellaneous options")
                if copy_packageId_to_clipboard_action:
                    clipboard_options_menu = QMenu(title="Clipboard options")
>>>>>>> 89c45946
                    clipboard_options_menu.addAction(copy_packageId_to_clipboard_action)
                    if copy_url_to_clipboard_action:
                        clipboard_options_menu.addAction(copy_url_to_clipboard_action)
                    misc_options_menu.addMenu(clipboard_options_menu)
                if edit_mod_rules_action:
                    misc_options_menu.addAction(edit_mod_rules_action)
                if re_git_action:
                    misc_options_menu.addAction(re_git_action)
                contextMenu.addMenu(misc_options_menu)
            if (
                convert_local_steamcmd_action
                or convert_steamcmd_local_action
                or convert_workshop_local_action
                or re_steamcmd_action
                or re_steam_action
                or unsubscribe_mod_steam_action
                or add_to_steamdb_blacklist_action
                or remove_from_steamdb_blacklist_action
            ):
                local_folder = self.settings_controller.settings.instances[
                    self.settings_controller.settings.current_instance
                ].local_folder
                workshop_actions_menu = QMenu(title="创意工坊模组选项")
                if local_folder and convert_local_steamcmd_action:
                    workshop_actions_menu.addAction(convert_local_steamcmd_action)
                if local_folder and convert_steamcmd_local_action:
                    workshop_actions_menu.addAction(convert_steamcmd_local_action)
                if local_folder and convert_workshop_local_action:
                    workshop_actions_menu.addAction(convert_workshop_local_action)
                if re_steamcmd_action:
                    workshop_actions_menu.addAction(re_steamcmd_action)
                if re_steam_action:
                    workshop_actions_menu.addAction(re_steam_action)
                if unsubscribe_mod_steam_action:
                    workshop_actions_menu.addAction(unsubscribe_mod_steam_action)
                if (
                    add_to_steamdb_blacklist_action
                    or remove_from_steamdb_blacklist_action
                ):
                    workshop_actions_menu.addSeparator()
                if add_to_steamdb_blacklist_action:
                    workshop_actions_menu.addAction(add_to_steamdb_blacklist_action)
                if remove_from_steamdb_blacklist_action:
                    workshop_actions_menu.addAction(
                        remove_from_steamdb_blacklist_action
                    )
                contextMenu.addMenu(workshop_actions_menu)
            # Execute QMenu and return it's ACTION
            action = contextMenu.exec_(self.mapToGlobal(pos_local))
            if action:  # Handle the action for all selected items
                if (  # ACTION: Update git mod(s)
                    action == re_git_action and len(git_paths) > 0
                ):
                    # Prompt user
                    answer = show_dialogue_conditional(
                        title="是否确定？",
                        text=f"您已选择 {len(git_paths)} 个Git模组进行更新。",
                        information="是否要继续？",
                    )
                    if answer == "&Yes":
                        logger.debug(f"正在更新 {len(git_paths)} 个Git模组")
                        self.update_git_mods_signal.emit(git_paths)
                    return True
                elif (  # ACTION: Convert local mod(s) -> SteamCMD
                    action == convert_local_steamcmd_action
                    and len(local_steamcmd_name_to_publishedfileid) > 0
                ):
                    local_folder = self.settings_controller.settings.instances[
                        self.settings_controller.settings.current_instance
                    ].local_folder
                    for (
                        folder_name,
                        publishedfileid,
                    ) in local_steamcmd_name_to_publishedfileid.items():
                        original_mod_path = str((Path(local_folder) / folder_name))
                        renamed_mod_path = str((Path(local_folder) / publishedfileid))
                        if os.path.exists(original_mod_path):
                            if not os.path.exists(renamed_mod_path):
                                try:
                                    os.rename(original_mod_path, renamed_mod_path)
                                    logger.debug(
                                        f'成功将本地模组转换为SteamCMD模组，通过重命名从 {folder_name} 到 {publishedfileid}'
                                    )
                                except Exception as e:
                                    stacktrace = format_exc()
                                    logger.error(
<<<<<<< HEAD
                                        f"转换模组失败: {original_mod_path}"
=======
                                        f"Failed to convert mod: {original_mod_path} - {e}"
>>>>>>> 89c45946
                                    )
                                    logger.error(stacktrace)
                            else:
                                logger.warning(
                                    f"转换模组失败！目标已存在: {renamed_mod_path}"
                                )
                    self.refresh_signal.emit()
                    return True
                elif (  # ACTION: Convert SteamCMD mod(s) -> local
                    action == convert_steamcmd_local_action
                    and len(steamcmd_publishedfileid_to_name) > 0
                ):
                    local_folder = self.settings_controller.settings.instances[
                        self.settings_controller.settings.current_instance
                    ].local_folder
                    for (
                        publishedfileid,
                        mod_name,
                    ) in steamcmd_publishedfileid_to_name.items():
                        mod_name = (
                            sanitize_filename(mod_name)
                            if mod_name
                            else f"{publishedfileid}_local"
                        )
                        original_mod_path = str((Path(local_folder) / publishedfileid))
                        renamed_mod_path = str((Path(local_folder) / mod_name))
                        if os.path.exists(original_mod_path):
                            if not os.path.exists(renamed_mod_path):
                                try:
                                    os.rename(original_mod_path, renamed_mod_path)
                                    logger.debug(
                                        f"成功将SteamCMD模组通过重命名从 {publishedfileid} 更改为 {mod_name}"
                                    )
                                except Exception as e:
                                    stacktrace = format_exc()
                                    logger.error(
<<<<<<< HEAD
                                        f"转换模组失败: {original_mod_path}"
=======
                                        f"Failed to convert mod: {original_mod_path} - {e}"
>>>>>>> 89c45946
                                    )
                                    logger.error(stacktrace)
                            else:
                                logger.warning(
                                    f"转换模组失败！目标已存在: {renamed_mod_path}"
                                )
                    self.refresh_signal.emit()
                    return True
                elif (  # ACTION: Re-download SteamCMD mod(s)
                    action == re_steamcmd_action
                    and len(steamcmd_publishedfileid_to_name.keys()) > 0
                ):
                    logger.debug(steamcmd_publishedfileid_to_name)
                    # Prompt user
                    answer = show_dialogue_conditional(
                        title="是否确定？",
                        text=f"您已选择 {len(steamcmd_publishedfileid_to_name.keys())} 个模组进行删除并重新下载。",
                        information="\n这个操作将会递归地删除所有模组文件（除了找到的 .dds 纹理文件），"
                        + "并尝试通过 SteamCMD 重新下载这些模组。您是否希望继续执行此操作？",
                    )
                    if answer == "&Yes":
                        logger.debug(
                            f"删除并重新下载 {len(steamcmd_publishedfileid_to_name.keys())} 个 SteamCMD 模组"
                        )
                        for path in steamcmd_mod_paths:
                            delete_files_except_extension(
                                directory=path, extension=".dds"
                            )
                        self.steamcmd_downloader_signal.emit(
                            list(steamcmd_publishedfileid_to_name.keys())
                        )
                    return True
                elif (  # ACTION: Convert Steam mod(s) -> local
                    action == convert_workshop_local_action
                    and len(steam_mod_paths) > 0
                    and len(steam_publishedfileid_to_name) > 0
                ):
                    for path in steam_mod_paths:
                        publishedfileid_from_folder_name = os.path.split(path)[1]
                        mod_name = steam_publishedfileid_to_name.get(
                            publishedfileid_from_folder_name
                        )
                        if mod_name:
                            mod_name = sanitize_filename(mod_name)
                        renamed_mod_path = str(
                            (
                                Path(
                                    self.settings_controller.settings.instances[
                                        self.settings_controller.settings.current_instance
                                    ].local_folder
                                )
                                / (
                                    mod_name
                                    if mod_name
                                    else publishedfileid_from_folder_name
                                )
                            )
                        )
                        if os.path.exists(path):
                            try:
                                if os.path.exists(renamed_mod_path):
                                    logger.warning(
                                        "目标位置已存在。首先移除所有文件，除了.dds纹理文件..."
                                    )
                                    delete_files_except_extension(
                                        directory=renamed_mod_path, extension=".dds"
                                    )
                                try:
                                    copytree(path, renamed_mod_path)
                                except FileExistsError:
                                    for root, dirs, files in os.walk(path):
                                        dest_dir = root.replace(path, renamed_mod_path)
                                        if not os.path.isdir(dest_dir):
                                            os.makedirs(dest_dir)
                                        for file in files:
                                            src_file = os.path.join(root, file)
                                            dst_file = os.path.join(dest_dir, file)
                                            copy2(src_file, dst_file)
                                logger.debug(
                                    f"已成功转换Steam模组，通过将 {publishedfileid_from_folder_name} 复制并重命名为 {mod_name} ，并将模组迁移到本地模组目录中。"
                                )
                            except Exception as e:
                                stacktrace = format_exc()
<<<<<<< HEAD
                                logger.error(f"转换模组失败: {path}")
=======
                                logger.error(f"Failed to convert mod: {path} - {e}")
>>>>>>> 89c45946
                                logger.error(stacktrace)
                    self.refresh_signal.emit()
                    return True
                elif (  # ACTION: Re-subscribe to mod(s) with Steam
                    action == re_steam_action and len(steam_publishedfileid_to_name) > 0
                ):
                    publishedfileids = steam_publishedfileid_to_name.keys()
                    # Prompt user
                    answer = show_dialogue_conditional(
                        title="是否确定？",
                        text=f"您已选择 {len(publishedfileids)} 个模组进行取消订阅并重新订阅。",
                        information="\n此操作可能会删除剩余的.dds纹理文件。Steam在处理这方面时可能不太可靠。您确定要继续吗？",
                    )
                    if answer == "&Yes":
                        logger.debug(
                            f"正在取消订阅并重新订阅 {len(publishedfileids)} 个模组"
                        )
                        for path in steam_mod_paths:
                            delete_files_except_extension(
                                directory=path, extension=".dds"
                            )
                        self.steamworks_subscription_signal.emit(
                            [
                                "重新订阅",
                                [eval(str_pfid) for str_pfid in publishedfileids],
                            ]
                        )
                    return True
                elif (  # ACTION: Unsubscribe & delete mod(s) with steam
                    action == unsubscribe_mod_steam_action
                    and len(steam_publishedfileid_to_name) > 0
                ):
                    publishedfileids = steam_publishedfileid_to_name.keys()
                    # Prompt user
                    answer = show_dialogue_conditional(
                        title="是否确定？",
                        text=f"您已选择 {len(publishedfileids)} 个模组进行取消订阅。",
                        information="\n是否要继续？",
                    )
                    if answer == "&Yes":
                        logger.debug(
                            f"正在取消订阅 {len(publishedfileids)} 个模组"
                        )
                        self.steamworks_subscription_signal.emit(
                            [
                                "取消订阅",
                                [eval(str_pfid) for str_pfid in publishedfileids],
                            ]
                        )
                    return True
                elif (
                    action == add_to_steamdb_blacklist_action
                ):  # ACTION: Blacklist workshop mod in SteamDB
                    if (
                        self.metadata_manager.external_steam_metadata is None
                        or steamdb_add_blacklist is None
                    ):
                        logger.error(
                            f"Unable to add mod to SteamDB blacklist: {steamdb_remove_blacklist}"
                        )
                        show_warning(
                            "Warning",
                            "Unable to add mod to SteamDB blacklist",
                            "Metadata manager or steamdb_add_blacklist was None type",
                            parent=self,
                        )
                        return False

                    args, ok = show_dialogue_input(
                        title="添加评论",
                        label="输入一个评论，说明您希望将此模组加入黑名单的原因: "
                        + f'{self.metadata_manager.external_steam_metadata.get(steamdb_add_blacklist, {}).get("steamName", steamdb_add_blacklist)}',
                    )
                    if ok:
                        self.steamdb_blacklist_signal.emit(
                            [steamdb_add_blacklist, True, args]
                        )
                    else:
                        show_warning(
                            title="无法添加到黑名单",
                            text="未提供评论或操作已取消。此操作需要评论！",
                        )
                    return True
                elif (
                    action == remove_from_steamdb_blacklist_action
                ):  # ACTION: Blacklist workshop mod in SteamDB
                    if (
                        self.metadata_manager.external_steam_metadata is None
                        or steamdb_remove_blacklist is None
                    ):
                        logger.error(
                            f"Unable to remove mod from SteamDB blacklist: {steamdb_remove_blacklist}"
                        )
                        show_warning(
                            "Warning",
                            "Unable to remove mod from SteamDB blacklist",
                            "Metadata manager or steamdb_remove_blacklist was None type",
                            parent=self,
                        )
                        return False

                    answer = show_dialogue_conditional(
                        title="是否确定？",
                        text="这将移除所选的模组， "
                        + f'{self.metadata_manager.external_steam_metadata.get(steamdb_remove_blacklist, {}).get("steamName", steamdb_remove_blacklist)}, '
                        + "从您配置的Steam数据库黑名单中。"
                        + "\n是否要继续？",
                    )
                    if answer == "&Yes":
                        self.steamdb_blacklist_signal.emit(
                            [steamdb_remove_blacklist, False]
                        )
                    return True
                elif action == delete_mod_action:  # ACTION: Delete mods action
                    answer = show_dialogue_conditional(
                        title="是否确定？",
                        text=f"您已选择 {len(selected_items)} 个模组进行删除。",
                        information="\n此操作将从文件系统中删除模组的目录。"
                        + "\n是否要继续？",
                    )
                    if answer == "&Yes":
                        for source_item in selected_items:
                            if type(source_item) is QListWidgetItem:
                                item_data = source_item.data(Qt.ItemDataRole.UserRole)
                                uuid = item_data["uuid"]
                                mod_metadata = (
                                    self.metadata_manager.internal_local_metadata[uuid]
                                )
                                if mod_metadata[
                                    "data_source"  # Disallow Official Expansions
                                ] != "expansion" or not mod_metadata[
                                    "packageid"
                                ].startswith("ludeon.rimworld"):
                                    try:
                                        rmtree(
                                            mod_metadata["path"],
                                            ignore_errors=False,
                                            onerror=handle_remove_read_only,
                                        )
                                    except FileNotFoundError:
                                        logger.debug(
                                            f"无法删除模组。路径不存在: {mod_metadata['路径']}"
                                        )
                                        pass
                                    except OSError as e:
<<<<<<< HEAD
                                        if os.name == 'nt':
=======
                                        if sys.platform == "win32":
>>>>>>> 89c45946
                                            error_code = e.winerror
                                        else:
                                            error_code = e.errno
                                        if e.errno == ENOTEMPTY:
                                            warning_text = "模组目录不为空。请关闭所有正在访问该目录中的文件或子文件夹的程序（包括您的文件管理器），并再次尝试。"
                                        else:
                                            warning_text = "在删除模组时发生了OSError（操作系统错误）。"
                                        
                                        logger.warning(
                                            f"无法删除位于指定路径的模组: {mod_metadata['路径']}"
                                        )
                                        show_warning(
                                            title="无法删除模组",
                                            text=warning_text,
                                            information=f"在 {e.strerror} 处发生了 {e.filename} ，错误码为 {error_code}.",
                                        )
                                        continue
                    return True
                elif action == delete_mod_keep_dds_action:  # ACTION: Delete mods action
                    answer = show_dialogue_conditional(
                        title="是否确定？",
                        text=f"您已选择 {len(selected_items)} 个模组进行删除。",
                        information="\n此操作将递归删除所有模组文件，但会保留.dds纹理文件。"
                        + "\n是否要继续？",
                    )
                    if answer == "&Yes":
                        for source_item in selected_items:
                            if type(source_item) is QListWidgetItem:
                                item_data = source_item.data(Qt.ItemDataRole.UserRole)
                                uuid = item_data["uuid"]
                                mod_metadata = (
                                    self.metadata_manager.internal_local_metadata[uuid]
                                )
                                if mod_metadata[
                                    "data_source"  # Disallow Official Expansions
                                ] != "expansion" or not mod_metadata[
                                    "packageid"
                                ].startswith("ludeon.rimworld"):
                                    data = source_item.data(Qt.ItemDataRole.UserRole)
                                    self.uuids.remove(data["uuid"])
                                    delete_files_except_extension(
                                        directory=mod_metadata["path"],
                                        extension=".dds",
                                    )
                    return True
                elif action == delete_mod_dds_only_action:  # ACTION: Delete mods action
                    answer = show_dialogue_conditional(
                        title="是否确定？",
                        text=f"您已选择 {len(selected_items)} 个模组以删除优化后的纹理文件（仅.dds文件）。",
                        information="\nThis operation will only delete optimized textures (.dds files only) from mod files."
                        + "\n是否要继续？",
                    )
                    if answer == "&Yes":
                        for source_item in selected_items:
                            if type(source_item) is QListWidgetItem:
                                item_data = source_item.data(Qt.ItemDataRole.UserRole)
                                uuid = item_data["uuid"]
                                mod_metadata = (
                                    self.metadata_manager.internal_local_metadata[uuid]
                                )
                                if mod_metadata[
                                    "data_source"  # Disallow Official Expansions
                                ] != "expansion" or not mod_metadata[
                                    "packageid"
                                ].startswith("ludeon.rimworld"):
                                    data = source_item.data(Qt.ItemDataRole.UserRole)
                                    self.uuids.remove(data["uuid"])
                                    delete_files_only_extension(
                                        directory=mod_metadata["path"],
                                        extension=".dds",
                                    )
                    return True
                # Execute action for each selected mod
                for source_item in selected_items:
                    if type(source_item) is QListWidgetItem:
                        item_data = source_item.data(Qt.ItemDataRole.UserRole)
                        uuid = item_data["uuid"]
                        # Retrieve metadata
                        mod_metadata = self.metadata_manager.internal_local_metadata[
                            uuid
                        ]
                        mod_data_source = mod_metadata.get("data_source")
                        mod_path = mod_metadata["path"]
                        # Toggle warning action
                        if action == toggle_warning_action:
                            self.toggle_warning(mod_metadata["packageid"])
                        # Open folder action
                        elif action == open_folder_action:  # ACTION: Open folder
                            if os.path.exists(mod_path):  # If the path actually exists
                                logger.info(f"打开文件夹: {mod_path}")
                                platform_specific_open(mod_path)
                        # Open url action
                        elif (
                            action == open_url_browser_action
                        ):  # ACTION: Open URL in browser
                            if mod_metadata.get("url") or mod_metadata.get(
                                "steam_url"
                            ):  # If we have some form of "url" to work with...
                                url = None
                                if (
                                    mod_data_source == "expansion"
                                    or mod_metadata.get("steamcmd")
                                    or mod_data_source == "workshop"
                                ):
                                    url = mod_metadata.get(
                                        "steam_url", mod_metadata.get("url")
                                    )
                                elif (
                                    mod_data_source == "local"
                                    and not mod_metadata.get("steamcmd")
                                ):
                                    url = mod_metadata.get(
                                        "url", mod_metadata.get("steam_url")
                                    )
                                if url:
                                    logger.info(f"在浏览器中打开URL: {url}")
                                    open_url_browser(url)
                        # Open Steam URI with Steam action
                        elif (
                            action == open_mod_steam_action
                        ):  # ACTION: Open steam:// uri in Steam
                            if mod_metadata.get("steam_uri"):  # If we have steam_uri
                                platform_specific_open(mod_metadata["steam_uri"])
                        # Copy to clipboard actions
                        elif (
                            action == copy_packageId_to_clipboard_action
                        ):  # ACTION: Copy packageId to clipboard
                            copy_to_clipboard_safely(mod_metadata["packageid"])
                        elif (
                            action == copy_url_to_clipboard_action
                        ):  # ACTION: Copy URL to clipboard
                            if mod_metadata.get("url") or mod_metadata.get(
                                "steam_url"
                            ):  # If we have some form of "url" to work with...
                                url = None
                                if (
                                    mod_data_source == "expansion"
                                    or mod_metadata.get("steamcmd")
                                    or mod_data_source == "workshop"
                                ):
                                    url = mod_metadata.get(
                                        "steam_url", mod_metadata.get("url")
                                    )
                                elif (
                                    mod_data_source == "local"
                                    and not mod_metadata.get("steamcmd")
                                ):
                                    url = mod_metadata.get(
                                        "url", mod_metadata.get("steam_url")
                                    )
                                if url:
                                    copy_to_clipboard_safely(url)
                        # Edit mod rules action
                        elif action == edit_mod_rules_action:
                            self.edit_rules_signal.emit(
                                True, "user_rules", mod_metadata["packageid"]
                            )
            return True
        return super().eventFilter(source_object, event)

    def focusOutEvent(self, e: QFocusEvent) -> None:
        """
        Slot to handle unhighlighting any items in the
        previous list when clicking out of that list.
        """
        self.clearFocus()
        return super().focusOutEvent(e)

    def keyPressEvent(self, e: QKeyEvent) -> None:
        """
        This event occurs when the user presses a key while the mod
        list is in focus.
        """
        key_pressed = QKeySequence(e.key()).toString()
        if (
            key_pressed == "Left"
            or key_pressed == "Right"
            or key_pressed == "Return"
            or key_pressed == "Space"
        ):
            self.key_press_signal.emit(key_pressed)
        else:
            return super().keyPressEvent(e)

    def resizeEvent(self, event: QResizeEvent) -> None:
        """
        When the list widget is resized (as the window is resized),
        ensure that all visible items have widgets loaded.

        :param event: the resize event
        """
        self.check_widgets_visible()
        return super().resizeEvent(event)

    def append_new_item(self, uuid: str) -> None:
        data = {
            "errors_warnings": "",
            "filtered": False,
            "invalid": self.metadata_manager.internal_local_metadata[uuid].get(
                "invalid"
            ),
            "mismatch": self.metadata_manager.is_version_mismatch(uuid),
            "uuid": uuid,
        }
        item = QListWidgetItem(self)
        item.setData(Qt.ItemDataRole.UserRole, data)
        self.addItem(item)

    def check_item_visible(self, item: QListWidgetItem) -> bool:
        # Determines if the item is currently visible in the viewport.
        rect = self.visualItemRect(item)
        return rect.top() < self.viewport().height() and rect.bottom() > 0

    def create_widget_for_item(self, item: QListWidgetItem) -> None:
        data = item.data(Qt.ItemDataRole.UserRole)
        if data is None:
            logger.debug("试为数据为None的项创建小部件")
            return
        errors_warnings = data["errors_warnings"]
        filtered = data["filtered"]
        invalid = data["invalid"]
        mismatch = data["mismatch"]
        uuid = data["uuid"]
        if uuid:
            widget = ModListItemInner(
                errors_warnings=errors_warnings,
                filtered=filtered,
                invalid=invalid,
                mismatch=mismatch,
                settings_controller=self.settings_controller,
                uuid=uuid,
            )
            widget.toggle_warning_signal.connect(self.toggle_warning)
            item.setSizeHint(widget.sizeHint())
            self.setItemWidget(item, widget)

    def check_widgets_visible(self) -> None:
        # This function checks the visibility of each item and creates a widget if the item is visible and not already setup.
        for idx in range(self.count()):
            item = self.item(idx)
            # Check for visible item without a widget set
            if item and self.check_item_visible(item) and self.itemWidget(item) is None:
                self.create_widget_for_item(item)

    def handle_item_data_changed(self, item: QListWidgetItem) -> None:
        """
        This slot is called when an item's data changes
        """
        widget = self.itemWidget(item)
        if widget and isinstance(widget, ModListItemInner):
            widget.repolish(item)
        else:
            logger.debug(
                "Attempted to repolish item with no widget or incorrect widget type"
            )

    def handle_other_list_row_added(self, uuid: str) -> None:
        if uuid in self.uuids:
            self.uuids.remove(uuid)

    def handle_rows_inserted(self, parent: QModelIndex, first: int, last: int) -> None:
        """
        This slot is called when rows are inserted.

        When mods are inserted into the mod list, either through the
        `recreate_mod_list` method above or automatically through dragging
        and dropping on the UI, this function is called. For single-item
        inserts, which happens through the above method or through dragging
        and dropping individual mods, `first` equals `last` and the below
        loop is just run once. In this loop, a custom widget is created,
        which displays the text, icons, etc, and is added to the list item.

        For dragging and dropping multiple items, the loop is run multiple
        times. Importantly, even for multiple items, the number of list items
        is set BEFORE the loop starts running, e.g. if we were dragging 3 mods
        onto a list of 100 mods, this method is called once and by the start
        of this method, `self.count()` is already 103; there are 3 "empty"
        list items that do not have widgets assigned to them.

        However, inserting the initial `n` mods with `recreate_mod_list` has
        an inefficiency: it is only able to insert one at a time. This means
        this method is called `n` times for the first `n` mods.
        One optimization here (saving about 1 second with a 200 mod list) is
        to not emit the list update signal until the number of widgets is
        equal to the number of items. If widgets < items, that means
        widgets are still being added. Only when widgets == items does it mean
        we are done with adding the initial set of mods. We can do this
        by keeping track of the number of widgets currently loaded in the list
        through a set of UUIDs which we can compare to the number of items
        directly, as this set will equate to the items in the list.

        :param parent: parent to get rows under (not used)
        :param first: index of first item inserted
        :param last: index of last item inserted
        """
        # Loop through the indexes of inserted items, load widgets if not
        # already loaded. Each item index corresponds to a UUID index.
        for idx in range(first, last + 1):
            item = self.item(idx)
            if item:
                data = item.data(Qt.ItemDataRole.UserRole)
                if data is None:
                    logger.debug(f"尝试插入数据为None的项。索引Idx: {idx}")
                    continue
                uuid = data["uuid"]
                self.uuids.insert(idx, uuid)
                self.item_added_signal.emit(uuid)
        # Update list signal if all items are loaded
        if len(self.uuids) == self.count():
            # Update list with the number of items
            logger.debug(
                f"在插入行后，发出 {self.list_type} 列表更新信号，当前行数 [{self.count()}]"
            )
            self.list_update_signal.emit(str(self.count()))

    def handle_rows_removed(self, parent: QModelIndex, first: int, last: int) -> None:
        """
        This slot is called when rows are removed.
        Emit a signal with the count of objects remaining to update
        the count label. For some reason this seems to call twice on
        dragging and dropping multiple mods.

        The condition is required because when we `do_clear` or `do_import`,
        the existing list needs to be "wiped", and this counts as `n`
        calls to this function. When this happens, `self.uuids` is
        cleared and `self.count()` remains at the previous number, so we can
        just check for equality here.

        :param parent: parent to get rows under (not used)
        :param first: index of first item removed (not used)
        :param last: index of last item removed (not used)
        """
        # Update list signal if all items are loaded
        if len(self.uuids) == self.count():
            # Update list with the number of items
            logger.debug(
                f"在删除行后，发出 {self.list_type} 列表更新信号，当前剩余行数 [{self.count()}]"
            )
            self.list_update_signal.emit(str(self.count()))

    def get_item_widget_at_index(self, idx: int) -> QWidget | None:
        item = self.item(idx)
        if item:
            return self.itemWidget(item)
        return None

    def mod_changed_to(
        self, current: QListWidgetItem, previous: QListWidgetItem
    ) -> None:
        """
        Method to handle clicking on a row or navigating between rows with
        the keyboard. Look up the mod's data by uuid
        """
        if current is not None:
            data = current.data(Qt.ItemDataRole.UserRole)
            self.mod_info_signal.emit(data["uuid"])

    def mod_clicked(self, current: QListWidgetItem) -> None:
        """
        Method to handle clicking on a row. Necessary because `mod_changed_to` does not
        properly handle clicking on a previous selected item after clicking on an item
        in another list. For example, clicking on item 1 in the inactive list, then on item 2
        in the active list, then back to item 1 in the inactive list-- this method makes
        it so that mod info is updated as expected.
        """
        if current is not None:
            data = current.data(Qt.ItemDataRole.UserRole)
            self.mod_info_signal.emit(data["uuid"])
            mod_info = self.metadata_manager.internal_local_metadata[data["uuid"]]
            mod_info = flatten_to_list(mod_info)
            mod_info_pretty = json.dumps(mod_info, indent=4)
            logger.debug(
                f"USER ACTION: 模组已被点击: [{data['uuid']}] {mod_info_pretty}"
            )

    def mod_double_clicked(self, item: QListWidgetItem) -> None:
        """
        Method to handle double clicking on a row.
        """
        # widget = ModListItemInner = self.itemWidget(item)
        self.key_press_signal.emit("DoubleClick")

    def rebuild_item_widget_from_uuid(self, uuid: str) -> None:
        item_index = self.uuids.index(uuid)
        item = self.item(item_index)
        logger.debug(f"正在为位于索引 {uuid} 的项 {item_index} 重新构建小部件")
        # Destroy the item's previous widget immediately. Recreate if the item is visible.
        widget = self.itemWidget(item)
        if widget:
            self.removeItemWidget(item)
        # If it is visible, create a new widget. Otherwise, allow lazy loading to handle this.
        if self.check_item_visible(item):
            self.create_widget_for_item(item)
        # If the current item is selected, update the info panel
        if self.currentItem() == item:
            self.mod_info_signal.emit(uuid)

    def recalculate_internal_errors_warnings(self) -> tuple[str, str, int, int]:
        """
        Whenever the respective mod list has items added to it, or has
        items removed from it, or has items rearranged around within it,
        calculate the internal list errors / warnings for the mod list
        """
        logger.info(f"Recalculating {self.list_type} list errors / warnings")

        internal_local_metadata = self.metadata_manager.internal_local_metadata

        packageid_to_uuid = {
            internal_local_metadata[uuid]["packageid"]: uuid for uuid in self.uuids
        }
        package_ids_set = set(packageid_to_uuid.keys())

        package_id_to_errors: dict[str, dict[str, None | set[str] | bool]] = {
            uuid: {
                "missing_dependencies": set() if self.list_type == "Active" else None,
                "conflicting_incompatibilities": (
                    set() if self.list_type == "Active" else None
                ),
                "load_before_violations": set() if self.list_type == "Active" else None,
                "load_after_violations": set() if self.list_type == "Active" else None,
                "version_mismatch": True,
            }
            for uuid in self.uuids
        }

        num_warnings = 0
        total_warning_text = ""
        num_errors = 0
        total_error_text = ""

        for uuid, mod_errors in package_id_to_errors.items():
            current_mod_index = self.uuids.index(uuid)
            current_item = self.item(current_mod_index)
            current_item_data = current_item.data(Qt.ItemDataRole.UserRole)
            mod_data = internal_local_metadata[uuid]
            # Check mod supportedversions against currently loaded version of game
            mod_errors["version_mismatch"] = self.metadata_manager.is_version_mismatch(
                uuid
            )
            # Set an item's validity dynamically based on the version mismatch value
            current_item_data["mismatch"] = mod_errors["version_mismatch"]
            # Check for "Active" mod list specific errors and warnings
            if (
                self.list_type == "Active"
                and mod_data.get("packageid")
                and mod_data["packageid"] not in self.ignore_warning_list
            ):
                # Check dependencies (and replacements for dependencies)
                # Note: dependency replacements are NOT assumed to be subject
                # to the same load order rules as the orignal mods!
                mod_errors["missing_dependencies"] = {
                    dep
                    for dep in mod_data.get("dependencies", [])
                    if dep not in package_ids_set
                    and not self._has_replacement(
                        mod_data["packageid"], dep, package_ids_set
                    )
                }

                # Check incompatibilities
                mod_errors["conflicting_incompatibilities"] = {
                    incomp
                    for incomp in mod_data.get("incompatibilities", [])
                    if incomp in package_ids_set
                }

                # Check loadTheseBefore
                for load_this_before in mod_data.get("loadTheseBefore", []):
                    if (
                        load_this_before[1]
                        and load_this_before[0] in packageid_to_uuid
                        and current_mod_index
                        <= self.uuids.index(packageid_to_uuid[load_this_before[0]])
                    ):
                        assert isinstance(mod_errors["load_before_violations"], set)
                        mod_errors["load_before_violations"].add(load_this_before[0])

                # Check loadTheseAfter
                for load_this_after in mod_data.get("loadTheseAfter", []):
                    if (
                        load_this_after[1]
                        and load_this_after[0] in packageid_to_uuid
                        and current_mod_index
                        >= self.uuids.index(packageid_to_uuid[load_this_after[0]])
                    ):
                        assert isinstance(mod_errors["load_after_violations"], set)
                        mod_errors["load_after_violations"].add(load_this_after[0])
            # Calculate any needed string for errors / warnings
            tool_tip_text = ""
            for error_type, tooltip_header in [
                ("missing_dependencies", "\n缺少依赖项:"),
                ("conflicting_incompatibilities", "\n不兼容:"),
                ("load_before_violations", "\n应该加载在之后:"),
                ("load_after_violations", "\n应该加载在之前:"),
            ]:
                if mod_errors[error_type]:
                    tool_tip_text += tooltip_header
                    errors = mod_errors[error_type]
                    assert isinstance(errors, set)
                    for key in errors:
                        name = internal_local_metadata.get(
                            packageid_to_uuid.get(key, ""), {}
                        ).get(
                            "name",
                            self.metadata_manager.steamdb_packageid_to_name.get(
                                key, key
                            ),
                        )
                        tool_tip_text += f"\n  * {name}"
            # Handle version mismatch behavior
            if (
                mod_errors["version_mismatch"]
                and mod_data["packageid"] not in self.ignore_warning_list
            ):
                # Add tool tip to indicate mod and game version mismatch
                tool_tip_text += "\n模组和游戏版本不匹配"
            # Add to error summary if any missing dependencies or incompatibilities
            if self.list_type == "Active" and any(
                [
                    mod_errors[key]
                    for key in [
                        "missing_dependencies",
                        "conflicting_incompatibilities",
                    ]
                ]
            ):
                num_errors += 1
                total_error_text += f"\n\n{mod_data['name']}"
                total_error_text += "\n" + "=" * len(mod_data["name"])
                total_error_text += tool_tip_text
            # Add to warning summary if any loadBefore or loadAfter violations, or version mismatch
            # Version mismatch is determined earlier without checking if the mod is in ignore_warning_list
            # so we have to check it again here in order to not display a faulty, empty version warning
            if (
                self.list_type == "Active"
                and mod_data["packageid"] not in self.ignore_warning_list
                and any(
                    [
                        mod_errors[key]
                        for key in [
                            "load_before_violations",
                            "load_after_violations",
                            "version_mismatch",
                        ]
                    ]
                )
            ):
                num_warnings += 1
                total_warning_text += f"\n\n{mod_data['name']}"
                total_warning_text += "\n============================="
                total_warning_text += tool_tip_text
            # Add tooltip to item data and set the data back to the item
            current_item_data["errors_warnings"] = tool_tip_text
            current_item.setData(Qt.ItemDataRole.UserRole, current_item_data)
        logger.info(f"已完成 {self.list_type} 列表错误的重新计算")
        return total_error_text, total_warning_text, num_errors, num_warnings

    def _has_replacement(
        self, package_id: str, dep: str, package_ids_set: set[str]
    ) -> bool:
        # Get a list of mods that can replace this mod
        replacements = KNOWN_MOD_REPLACEMENTS.get(dep, set())
        # Return true if any of the above mods (replacements) are in the mod list
        # If no replacements exist for dep, returns false
        for replacement in replacements:
            if replacement in package_ids_set:
                logger.debug(
                    f"缺少 [{package_id}] 的依赖项  [{dep}] ，已用 [{replacement}] 替换"
                )
                return True
        return False

    def recreate_mod_list_and_sort(
        self,
        list_type: str,
        uuids: List[str],
        key: ModsPanelSortKey = ModsPanelSortKey.NOKEY,
    ) -> None:
        """
        Sort the provided list of UUIDs alphabetically based on the mod names and recreate the mod list.
        Args:
            list_type (str): The type of mod list to recreate.
            uuids (List[str]): The list of UUIDs representing the mods.
        Returns:
            None
        """
        # TODO: Fix this or just get rid of it
        sorted_uuids = uuids
        # if key != ModsPanelSortKey.NOKEY:
        #    sorted_uuids = sorted(uuids, key=key)
        self.recreate_mod_list(list_type, sorted_uuids)

    def recreate_mod_list(self, list_type: str, uuids: List[str]) -> None:
        """
        Clear all mod items and add new ones from a dict.

        :param mods: dict of mod data
        """
        logger.info(f"内部重新创建 {list_type} 模组列表")
        # Disable updates
        self.setUpdatesEnabled(False)
        # Clear list
        self.clear()
        self.uuids = list()
        if uuids:  # Insert data...
            for uuid_key in uuids:
                list_item = QListWidgetItem(self)
                list_item.setData(
                    Qt.ItemDataRole.UserRole,
                    {
                        "errors_warnings": "",
                        "filtered": False,
                        "invalid": self.metadata_manager.internal_local_metadata[
                            uuid_key
                        ].get("invalid"),
                        "mismatch": self.metadata_manager.is_version_mismatch(uuid_key),
                        "uuid": uuid_key,
                    },
                )
                self.addItem(list_item)
        else:  # ...unless we don't have mods, at which point reenable updates and exit
            self.setUpdatesEnabled(True)
            return
        # Enable updates and repaint
        self.setUpdatesEnabled(True)
        self.repaint()

    def toggle_warning(self, packageid: str) -> None:
        logger.debug(f"切换警告图标: {packageid}")
        if packageid not in self.ignore_warning_list:
            self.ignore_warning_list.append(packageid)
        else:
            self.ignore_warning_list.remove(packageid)
        self.recalculate_warnings_signal.emit()


class ModsPanel(QWidget):
    """
    This class controls the layout and functionality for the
    active/inactive mods list panel on the GUI.
    """

    list_updated_signal = Signal()
    save_btn_animation_signal = Signal()

    def __init__(self, settings_controller: SettingsController) -> None:
        """
        Initialize the class.
        Create a ListWidget using the dict of mods. This will
        create a row for every key-value pair in the dict.
        """
        super(ModsPanel, self).__init__()

        # Cache MetadataManager instance and initialize panel
        logger.debug("初始化模组面板")
        self.metadata_manager = MetadataManager.instance()
        self.settings_controller = settings_controller

        # Base layout horizontal, sub-layouts vertical
        self.panel = QHBoxLayout()
        self.active_panel = QVBoxLayout()
        self.inactive_panel = QVBoxLayout()
        # Add vertical layouts to it
        self.panel.addLayout(self.inactive_panel)
        self.panel.addLayout(self.active_panel)

        # Instantiate WIDGETS

        self.data_source_filter_icons = [
            QIcon(str(AppInfo().theme_data_folder / "default-icons" / "AppIcon_b.png")),
            ModListIcons.ludeon_icon(),
            ModListIcons.local_icon(),
            ModListIcons.git_icon(),
            ModListIcons.steamcmd_icon(),
            ModListIcons.steam_icon(),
        ]

        self.mode_filter_icon = QIcon(
            str(AppInfo().theme_data_folder / "default-icons" / "filter.png")
        )
        self.mode_nofilter_icon = QIcon(
            str(AppInfo().theme_data_folder / "default-icons" / "nofilter.png")
        )

        # ACTIVE mod list widget
        self.active_mods_label = QLabel("启用 [0]")
        self.active_mods_label.setAlignment(Qt.AlignmentFlag.AlignCenter)
        self.active_mods_label.setObjectName("summaryValue")
        self.active_mods_list = ModListWidget(
            list_type="Active",
            settings_controller=self.settings_controller,
        )
        # Active mods search widgets
        self.active_mods_search_layout = QHBoxLayout()
        self.active_mods_filter_data_source_index = 0
        self.active_mods_data_source_filter = SEARCH_DATA_SOURCE_FILTER_INDEXES[
            self.active_mods_filter_data_source_index
        ]
        self.active_mods_filter_data_source_button = QToolButton()
        self.active_mods_filter_data_source_button.setIcon(
            self.data_source_filter_icons[self.active_mods_filter_data_source_index]
        )
        self.active_mods_filter_data_source_button.clicked.connect(
            self.on_active_mods_search_data_source_filter
        )
        self.active_mods_search_filter_state = True
        self.active_mods_search_mode_filter_button = QToolButton()
        self.active_mods_search_mode_filter_button.setIcon(self.mode_filter_icon)
        self.active_mods_search_mode_filter_button.clicked.connect(
            self.on_active_mods_mode_filter_toggle
        )
        self.active_mods_search = QLineEdit()
        self.active_mods_search.setClearButtonEnabled(True)
        self.active_mods_search.textChanged.connect(self.on_active_mods_search)
        self.active_mods_search.inputRejected.connect(self.on_active_mods_search_clear)
        self.active_mods_search.setPlaceholderText("搜索依据...")
        self.active_mods_search_clear_button = self.active_mods_search.findChild(
            QToolButton
        )
        if not isinstance(self.active_mods_search_clear_button, QToolButton):
            raise TypeError("Could not find QToolButton in QLineEdit")
        self.active_mods_search_clear_button.setEnabled(True)
        self.active_mods_search_clear_button.clicked.connect(
            self.on_active_mods_search_clear
        )
        self.active_mods_search_filter = QComboBox()
        self.active_mods_search_filter.setObjectName("MainUI")
        self.active_mods_search_filter.setMaximumWidth(125)
        self.active_mods_search_filter.addItems(
            ["名称", "模组ID", "作者", "已发布文件ID"]
        )
        # Active mods search layouts
        self.active_mods_search_layout.addWidget(
            self.active_mods_filter_data_source_button
        )
        self.active_mods_search_layout.addWidget(
            self.active_mods_search_mode_filter_button
        )
        self.active_mods_search_layout.addWidget(self.active_mods_search, 45)
        self.active_mods_search_layout.addWidget(self.active_mods_search_filter, 70)
        # Active mods list Errors/warnings widgets
        self.errors_summary_frame = QFrame()
        self.errors_summary_frame.setObjectName("errorFrame")
        self.errors_summary_layout = QHBoxLayout()
        self.errors_summary_layout.setContentsMargins(0, 0, 0, 0)
        self.errors_summary_layout.setSpacing(2)
        self.warnings_icon = QLabel()
        self.warnings_icon.setPixmap(ModListIcons.warning_icon().pixmap(QSize(20, 20)))
        self.warnings_text = QLabel("0 警告(s)")
        self.warnings_text.setObjectName("summaryValue")
        self.errors_icon = QLabel()
        self.errors_icon.setPixmap(ModListIcons.error_icon().pixmap(QSize(20, 20)))
        self.errors_text = QLabel("0 错误(s)")
        self.errors_text.setObjectName("summaryValue")
        self.warnings_layout = QHBoxLayout()
        self.warnings_layout.addWidget(self.warnings_icon, 1)
        self.warnings_layout.addWidget(self.warnings_text, 99)
        self.errors_layout = QHBoxLayout()
        self.errors_layout.addWidget(self.errors_icon, 1)
        self.errors_layout.addWidget(self.errors_text, 99)
        self.errors_summary_layout.addLayout(self.warnings_layout, 50)
        self.errors_summary_layout.addLayout(self.errors_layout, 50)
        self.errors_summary_frame.setLayout(self.errors_summary_layout)
        self.errors_summary_frame.setHidden(True)
        # Add active mods widgets to layouts
        self.active_panel.addWidget(self.active_mods_label, 1)
        self.active_panel.addLayout(self.active_mods_search_layout, 1)
        self.active_panel.addWidget(self.active_mods_list, 97)
        self.active_panel.addWidget(self.errors_summary_frame, 1)

        # INACTIVE mod list widgets
        self.inactive_mods_label = QLabel("非启用 [0]")
        self.inactive_mods_label.setAlignment(Qt.AlignmentFlag.AlignCenter)
        self.inactive_mods_label.setObjectName("summaryValue")
        self.inactive_mods_list = ModListWidget(
            list_type="非启用",
            settings_controller=self.settings_controller,
        )
        # Inactive mods search widgets
        self.inactive_mods_search_layout = QHBoxLayout()
        self.inactive_mods_filter_data_source_index = 0
        self.inactive_mods_data_source_filter = SEARCH_DATA_SOURCE_FILTER_INDEXES[
            self.inactive_mods_filter_data_source_index
        ]
        self.inactive_mods_filter_data_source_button = QToolButton()
        self.inactive_mods_filter_data_source_button.setIcon(
            self.data_source_filter_icons[self.inactive_mods_filter_data_source_index]
        )
        self.inactive_mods_filter_data_source_button.clicked.connect(
            self.on_inactive_mods_search_data_source_filter
        )
        self.inactive_mods_search_filter_state = True
        self.inactive_mods_search_mode_filter_button = QToolButton()
        self.inactive_mods_search_mode_filter_button.setIcon(self.mode_filter_icon)
        self.inactive_mods_search_mode_filter_button.clicked.connect(
            self.on_inactive_mods_mode_filter_toggle
        )
        self.inactive_mods_search = QLineEdit()
        self.inactive_mods_search.setClearButtonEnabled(True)
        self.inactive_mods_search.textChanged.connect(self.on_inactive_mods_search)
        self.inactive_mods_search.inputRejected.connect(
            self.on_inactive_mods_search_clear
        )
        self.inactive_mods_search.setPlaceholderText("搜索依据...")
        self.inactive_mods_search_clear_button = self.inactive_mods_search.findChild(
            QToolButton
        )
        if not isinstance(self.inactive_mods_search_clear_button, QToolButton):
            raise TypeError("Could not find QToolButton in QLineEdit")
        self.inactive_mods_search_clear_button.setEnabled(True)
        self.inactive_mods_search_clear_button.clicked.connect(
            self.on_inactive_mods_search_clear
        )
        self.inactive_mods_search_filter = QComboBox()
        self.inactive_mods_search_filter.setObjectName("MainUI")
        self.inactive_mods_search_filter.setMaximumWidth(140)
        self.inactive_mods_search_filter.addItems(
            ["名称", "模组ID", "作者", "已发布文件ID"]
        )
        # Inactive mods search layouts
        self.inactive_mods_search_layout.addWidget(
            self.inactive_mods_filter_data_source_button
        )
        self.inactive_mods_search_layout.addWidget(
            self.inactive_mods_search_mode_filter_button
        )
        self.inactive_mods_search_layout.addWidget(self.inactive_mods_search, 45)
        self.inactive_mods_search_layout.addWidget(self.inactive_mods_search_filter, 70)
        # Add inactive mods widgets to layout
        self.inactive_panel.addWidget(self.inactive_mods_label)
        self.inactive_panel.addLayout(self.inactive_mods_search_layout)
        self.inactive_panel.addWidget(self.inactive_mods_list)

        # Adding Completer.
        # self.completer = QCompleter(self.active_mods_list.get_list_items())
        # self.completer.setCaseSensitivity(Qt.CaseInsensitive)
        # self.active_mods_search.setCompleter(self.completer)
        # self.inactive_mods_search.setCompleter(self.completer)

        # Connect signals and slots
        self.active_mods_list.list_update_signal.connect(
            self.on_active_mods_list_updated
        )
        self.inactive_mods_list.list_update_signal.connect(
            self.on_inactive_mods_list_updated
        )
        self.active_mods_list.recalculate_warnings_signal.connect(
            partial(self.recalculate_list_errors_warnings, list_type="Active")
        )
        self.inactive_mods_list.recalculate_warnings_signal.connect(
            partial(self.recalculate_list_errors_warnings, list_type="Inactive")
        )

        logger.debug("已完成模组面板初始化")

    def mod_list_updated(self, count: str, list_type: str) -> None:
        # If count is 'drop', it indicates that the update was just a drag and drop within the list
        if count != "drop":
            logger.info(f"{list_type} 模组数已更改为: {count}")
            self.update_count(list_type=list_type)
        # Signal save button animation
        self.save_btn_animation_signal.emit()
        # Update the mod list widget errors and warnings
        self.recalculate_list_errors_warnings(list_type=list_type)

    def on_active_mods_list_updated(self, count: str) -> None:
        self.mod_list_updated(count=count, list_type="Active")

    def on_active_mods_search(self, pattern: str) -> None:
        self.signal_search_and_filters(list_type="Active", pattern=pattern)

    def on_active_mods_search_clear(self) -> None:
        self.signal_clear_search(list_type="Active")

    def on_active_mods_search_data_source_filter(self) -> None:
        self.signal_search_source_filter(list_type="Active")

    def on_active_mods_mode_filter_toggle(self) -> None:
        self.signal_search_mode_filter(list_type="Active")

    def on_inactive_mods_list_updated(self, count: str) -> None:
        self.mod_list_updated(count=count, list_type="Inactive")

    def on_inactive_mods_search(self, pattern: str) -> None:
        self.signal_search_and_filters(list_type="Inactive", pattern=pattern)

    def on_inactive_mods_search_clear(self) -> None:
        self.signal_clear_search(list_type="Inactive")

    def on_inactive_mods_search_data_source_filter(self) -> None:
        self.signal_search_source_filter(list_type="Inactive")

    def on_inactive_mods_mode_filter_toggle(self) -> None:
        self.signal_search_mode_filter(list_type="Inactive")

    def on_mod_created(self, uuid: str) -> None:
        self.inactive_mods_list.append_new_item(uuid)

    def on_mod_deleted(self, uuid: str) -> None:
        if uuid in self.active_mods_list.uuids:
            index = self.active_mods_list.uuids.index(uuid)
            self.active_mods_list.takeItem(index)
            self.active_mods_list.uuids.pop(index)
            self.update_count(list_type="Active")
        elif uuid in self.inactive_mods_list.uuids:
            index = self.inactive_mods_list.uuids.index(uuid)
            self.inactive_mods_list.takeItem(index)
            self.inactive_mods_list.uuids.pop(index)
            self.update_count(list_type="Inactive")

    def on_mod_metadata_updated(self, uuid: str) -> None:
        if uuid in self.active_mods_list.uuids:
            self.active_mods_list.rebuild_item_widget_from_uuid(uuid=uuid)
        elif uuid in self.inactive_mods_list.uuids:
            self.inactive_mods_list.rebuild_item_widget_from_uuid(uuid=uuid)

    def recalculate_list_errors_warnings(self, list_type: str) -> None:
        if list_type == "Active":
            # Check if all visible items have their widgets loaded
            self.active_mods_list.check_widgets_visible()
            # Calculate internal errors and warnings for all mods in the respective mod list
            total_error_text, total_warning_text, num_errors, num_warnings = (
                self.active_mods_list.recalculate_internal_errors_warnings()
            )
            # Calculate total errors and warnings and set the text and tool tip for the summary
            if total_error_text or total_warning_text or num_errors or num_warnings:
                self.errors_summary_frame.setHidden(False)
                self.warnings_text.setText(f"{num_warnings} 警告(s)")
                self.errors_text.setText(f"{num_errors} 错误(s)")
                if total_error_text:
                    self.errors_icon.setToolTip(total_error_text.lstrip())
                else:
                    self.errors_icon.setToolTip("")
                if total_warning_text:
                    self.warnings_icon.setToolTip(total_warning_text.lstrip())
                else:
                    self.warnings_icon.setToolTip("")
            else:  # Hide the summary if there are no errors or warnings
                self.errors_summary_frame.setHidden(True)
                self.warnings_text.setText("0 警告(s)")
                self.errors_text.setText("0 错误(s)")
                self.errors_icon.setToolTip("")
                self.warnings_icon.setToolTip("")
            # First time, and when Refreshing, the slot will evaluate false and do nothing.
            # The purpose of this is for the _do_save_animation slot in the main_content_panel
            EventBus().list_updated_signal.emit()
        else:
            # Check if all visible items have their widgets loaded
            self.inactive_mods_list.check_widgets_visible()
            # Calculate internal errors and warnings for all mods in the respective mod list
            self.inactive_mods_list.recalculate_internal_errors_warnings()

    def signal_clear_search(self, list_type: str) -> None:
        if list_type == "Active":
            self.active_mods_search.clear()
            self.signal_search_and_filters(list_type=list_type, pattern="")
            self.active_mods_search.clearFocus()
        elif list_type == "Inactive":
            self.inactive_mods_search.clear()
            self.signal_search_and_filters(list_type=list_type, pattern="")
            self.inactive_mods_search.clearFocus()

    def signal_search_and_filters(self, list_type: str, pattern: str) -> None:
        _filter = None
        filter_state = None
        source_filter = None
        uuids = None
        # Determine which list to filter
        if list_type == "Active":
            _filter = self.active_mods_search_filter
            filter_state = self.active_mods_search_filter_state
            source_filter = self.active_mods_data_source_filter
            uuids = self.active_mods_list.uuids
        elif list_type == "Inactive":
            _filter = self.inactive_mods_search_filter
            filter_state = self.inactive_mods_search_filter_state
            source_filter = self.inactive_mods_data_source_filter
            uuids = self.inactive_mods_list.uuids
        else:
            raise NotImplementedError(f"Unknown list type: {list_type}")
        # Evaluate the search filter state for the list
        ["名称", "模组ID", "作者", "已发布文件ID"]
        search_filter = None
        if _filter.currentText() == "名称":
            search_filter = "name"
        elif _filter.currentText() == "模组ID":
            search_filter = "packageid"
        elif _filter.currentText() == "作者":
            search_filter = "authors"
        elif _filter.currentText() == "已发布文件ID":
            search_filter = "publishedfileid"
        # Filter the list using any search and filter state
        for uuid in uuids:
            item = (
                self.active_mods_list.item(uuids.index(uuid))
                if list_type == "Active"
                else self.inactive_mods_list.item(uuids.index(uuid))
            )
            item_data = item.data(Qt.ItemDataRole.UserRole)
            # Check if the item is valid
            metadata = self.metadata_manager.internal_local_metadata[uuid]
            invalid = item_data["invalid"]
            if invalid:
                continue
            # Check if the item is filtered
            item_filtered = item_data["filtered"]
            # Check if the item should be filtered or not based on search filter
            if (
                pattern
                and metadata.get(search_filter)
                and pattern.lower() not in str(metadata.get(search_filter)).lower()
            ):
                item_filtered = True
            elif source_filter == "all":  # or data source
                item_filtered = False
            elif source_filter == "git_repo":
                item_filtered = not metadata.get("git_repo")
            elif source_filter == "steamcmd":
                item_filtered = not metadata.get("steamcmd")
            elif source_filter != metadata.get("data_source"):
                item_filtered = True
            # Check if the item should be filtered or hidden based on filter state
            if filter_state:
                item.setHidden(item_filtered)
                if item_filtered:
                    item_filtered = False
            else:
                if item_filtered and item.isHidden():
                    item.setHidden(False)
            # Update item data
            item_data["filtered"] = item_filtered
            item.setData(Qt.ItemDataRole.UserRole, item_data)
        self.mod_list_updated(str(len(uuids)), list_type)

    def signal_search_mode_filter(self, list_type: str) -> None:
        filter_state = False

        if list_type == "Active":
            filter_state = self.active_mods_search_filter_state
            self.active_mods_search_filter_state = not filter_state
            self.active_mods_search_mode_filter_button.setIcon(self.mode_filter_icon)
            pattern = self.active_mods_search.text()
        elif list_type == "Inactive":
            filter_state = self.inactive_mods_search_filter_state
            self.inactive_mods_search_filter_state = not filter_state
            self.inactive_mods_search_mode_filter_button.setIcon(self.mode_filter_icon)
            pattern = self.inactive_mods_search.text()

        self.signal_search_and_filters(list_type=list_type, pattern=pattern)

    def signal_search_source_filter(self, list_type: str) -> None:
        if list_type == "Active":
            button = self.active_mods_filter_data_source_button
            search = self.active_mods_search
            source_index = self.active_mods_filter_data_source_index
        elif list_type == "Inactive":
            button = self.inactive_mods_filter_data_source_button
            search = self.inactive_mods_search
            source_index = self.inactive_mods_filter_data_source_index
        # Indexes by the icon
        if source_index < (len(self.data_source_filter_icons) - 1):
            source_index += 1
        else:
            source_index = 0
        button.setIcon(self.data_source_filter_icons[source_index])
        if list_type == "Active":
            self.active_mods_filter_data_source_index = source_index
            self.active_mods_data_source_filter = SEARCH_DATA_SOURCE_FILTER_INDEXES[
                source_index
            ]
        elif list_type == "Inactive":
            self.inactive_mods_filter_data_source_index = source_index
            self.inactive_mods_data_source_filter = SEARCH_DATA_SOURCE_FILTER_INDEXES[
                source_index
            ]
        # Filter widgets by data source, while preserving any active search pattern
        self.signal_search_and_filters(list_type=list_type, pattern=search.text())

    def update_count(self, list_type: str) -> None:
        # Calculate filtered items
        label = (
            self.active_mods_label
            if list_type == "Active"
            else self.inactive_mods_label
        )
        search = (
            self.active_mods_search
            if list_type == "Active"
            else self.inactive_mods_search
        )
        uuids = (
            self.active_mods_list.uuids
            if list_type == "Active"
            else self.inactive_mods_list.uuids
        )
        num_filtered = 0
        num_unfiltered = 0
        for uuid in uuids:
            item = (
                self.active_mods_list.item(uuids.index(uuid))
                if list_type == "Active"
                else self.inactive_mods_list.item(uuids.index(uuid))
            )
            item_data = item.data(Qt.ItemDataRole.UserRole)
            item_filtered = item_data["filtered"]

            if item.isHidden() or item_filtered:
                num_filtered += 1
            else:
                num_unfiltered += 1
        if search.text():
            label.setText(
                f"{list_type} [{num_unfiltered}/{num_filtered + num_unfiltered}]"
            )
        else:
            label.setText(f"{list_type} [{num_filtered + num_unfiltered}]")<|MERGE_RESOLUTION|>--- conflicted
+++ resolved
@@ -571,15 +571,9 @@
 
         # This set is used to keep track of mods that have been loaded
         # into widgets. Used for an optimization strategy for `handle_rows_inserted`
-<<<<<<< HEAD
-        self.uuids = list()
-        self.ignore_warning_list = []
-        logger.debug("模组列表小部件初始化完成")
-=======
         self.uuids: list[str] = []
         self.ignore_warning_list: list[str] = []
-        logger.debug("Finished ModListWidget initialization")
->>>>>>> 89c45946
+        logger.debug("模组列表小部件初始化完成")
 
     def dropEvent(self, event: QDropEvent) -> None:
         super().dropEvent(event)
@@ -979,15 +973,9 @@
                 or edit_mod_rules_action
                 or re_git_action
             ):
-<<<<<<< HEAD
                 misc_options_menu = QMenu(title="其他选项")
-                if copy_packageId_to_clipboard_action or copy_url_to_clipboard_action:
+                if copy_packageId_to_clipboard_action:
                     clipboard_options_menu = QMenu(title="剪贴板选项")
-=======
-                misc_options_menu = QMenu(title="Miscellaneous options")
-                if copy_packageId_to_clipboard_action:
-                    clipboard_options_menu = QMenu(title="Clipboard options")
->>>>>>> 89c45946
                     clipboard_options_menu.addAction(copy_packageId_to_clipboard_action)
                     if copy_url_to_clipboard_action:
                         clipboard_options_menu.addAction(copy_url_to_clipboard_action)
@@ -1074,11 +1062,7 @@
                                 except Exception as e:
                                     stacktrace = format_exc()
                                     logger.error(
-<<<<<<< HEAD
-                                        f"转换模组失败: {original_mod_path}"
-=======
-                                        f"Failed to convert mod: {original_mod_path} - {e}"
->>>>>>> 89c45946
+                                        f"转换模组失败: {original_mod_path} - {e}"
                                     )
                                     logger.error(stacktrace)
                             else:
@@ -1115,11 +1099,7 @@
                                 except Exception as e:
                                     stacktrace = format_exc()
                                     logger.error(
-<<<<<<< HEAD
-                                        f"转换模组失败: {original_mod_path}"
-=======
-                                        f"Failed to convert mod: {original_mod_path} - {e}"
->>>>>>> 89c45946
+                                        f"转换模组失败: {original_mod_path} - {e}"
                                     )
                                     logger.error(stacktrace)
                             else:
@@ -1203,11 +1183,7 @@
                                 )
                             except Exception as e:
                                 stacktrace = format_exc()
-<<<<<<< HEAD
-                                logger.error(f"转换模组失败: {path}")
-=======
-                                logger.error(f"Failed to convert mod: {path} - {e}")
->>>>>>> 89c45946
+                                logger.error(f"转换模组失败: {path} - {e}")
                                 logger.error(stacktrace)
                     self.refresh_signal.emit()
                     return True
@@ -1353,11 +1329,7 @@
                                         )
                                         pass
                                     except OSError as e:
-<<<<<<< HEAD
-                                        if os.name == 'nt':
-=======
                                         if sys.platform == "win32":
->>>>>>> 89c45946
                                             error_code = e.winerror
                                         else:
                                             error_code = e.errno
