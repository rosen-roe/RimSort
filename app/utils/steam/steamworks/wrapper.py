import sys
from multiprocessing import Process
from os import getcwd
from pathlib import Path
from threading import Thread
from time import sleep, time
from typing import Any, Union

from loguru import logger

# If we're running from a Python interpreter, makesure steamworks module is in our sys.path ($PYTHONPATH)
# Ensure that this is available by running `git submodule update --init --recursive`
# You can automatically ensure this is done by utilizing distribute.py
if "__compiled__" not in globals():
    sys.path.append(str((Path(getcwd()) / "submodules" / "SteamworksPy")))

<<<<<<< HEAD
from steamworks import STEAMWORKS
=======
from steamworks import STEAMWORKS  # type: ignore

>>>>>>> 89c45946
from app.utils.generic import launch_game_process


class SteamworksInterface:
    """
    A class object to handle our interactions with SteamworksPy

    https://github.com/philippj/SteamworksPy
    https://philippj.github.io/SteamworksPy/
    https://github.com/philippj/SteamworksPy/issues/62
    https://github.com/philippj/SteamworksPy/issues/75
    https://github.com/philippj/SteamworksPy/pull/76

    Thanks to Paladin for the example
    """

<<<<<<< HEAD
    def __init__(self, callbacks: bool, callbacks_total=None, _libs=None):
        logger.info("Steamworks接口初始化...")
=======
    def __init__(
        self,
        callbacks: bool,
        callbacks_total: int | None = None,
        _libs: str | None = None,
    ) -> None:
        logger.info("SteamworksInterface initializing...")
>>>>>>> 89c45946
        self.callbacks = callbacks
        self.callbacks_count = 0
        self.callbacks_total = callbacks_total
        if self.callbacks:
            logger.debug("已启用回调！")
            self.end_callbacks = False  # Signal used to end the _callbacks Thread
            if (
                self.callbacks_total
            ):  # Pass this if you want to do multiple actions with 1 initialization
                logger.debug(f"回调总计 : {self.callbacks_total}")
                self.multiple_queries = True
            else:
                self.multiple_queries = False
        # Used for GetAppDependencies data
        self.get_app_deps_query_result: dict[int, Any] = {}
        self.steam_not_running = False  # Skip action if True. Log occurrences.
        self.steamworks = STEAMWORKS(_libs=_libs)
        try:
            self.steamworks.initialize()  # Init the Steamworks API
        except Exception as e:
            logger.warning(
                f"由于异常，无法初始化 Steamworks API: {e.__class__.__name__}"
            )
            logger.warning(
                "如果您是Steam用户，请检查Steam是否正在运行以及您是否已登录..."
            )
            self.steam_not_running = True
        if not self.steam_not_running:  # Skip if True
            if self.callbacks:
                # Start the thread
                logger.debug("起始线程")
                self.steamworks_thread = self._daemon()
                self.steamworks_thread.start()

    def _callbacks(self) -> None:
        logger.debug("Starting _callbacks")
        while (
            not self.steamworks.loaded()
        ):  # This should not execute as long as Steamworks API init went OK
            logger.warning("等待 Steamworks...")
        else:
            logger.info("Steamworks 已加载！")
        while not self.end_callbacks:
            self.steamworks.run_callbacks()
            sleep(0.1)
        else:
            logger.info(
                f"{self.callbacks_count} 收到回调。结束线程..."
            )

    # TODO: Rework this for proper static type checking
    def _cb_app_dependencies_result_callback(self, *args: Any, **kwargs: Any) -> None:
        """
        Executes upon Steamworks API callback response
        """
        # Add to callbacks count
        self.callbacks_count = self.callbacks_count + 1
        # Debug prints
        logger.debug(f"GetAppDependencies 查询回调: {args}, {kwargs}")
        logger.debug(f"结果 : {args[0].result}")
        pfid = args[0].publishedFileId
        logger.debug(f"已发布的文件Id : {pfid}")
        app_dependencies_list = args[0].get_app_dependencies_list()
        logger.debug(f"app_dependencies_list : {app_dependencies_list}")
        # Collect data for our query if dependencies were returned
        if len(app_dependencies_list) > 0:
            self.get_app_deps_query_result[pfid] = app_dependencies_list
        # Check for multiple actions
        if self.multiple_queries and self.callbacks_count == self.callbacks_total:
            # Set flag so that _callbacks cease
            self.end_callbacks = True
        elif not self.multiple_queries:
            # Set flag so that _callbacks cease
            self.end_callbacks = True

    def _cb_subscription_action(self, *args: Any, **kwargs: Any) -> None:
        """
        Executes upon Steamworks API callback response
        """
        # Add to callbacks count
        self.callbacks_count = self.callbacks_count + 1
        # Debug prints
        logger.debug(f"订阅操作回调: {args}, {kwargs}")
        logger.debug(f"结果: {args[0].result}")
        logger.debug(f"已发布的文件Id: {args[0].publishedFileId}")
        # Uncomment to see steam client install info of the mod
        # logger.info(
        #     self.steamworks.Workshop.GetItemInstallInfo(args[0].publishedFileId)
        # )
        # Check for multiple actions
        if self.multiple_queries and self.callbacks_count == self.callbacks_total:
            # Set flag so that _callbacks cease
            self.end_callbacks = True
        elif not self.multiple_queries:
            # Set flag so that _callbacks cease
            self.end_callbacks = True

    def _daemon(self) -> Thread:
        """
        Returns a Thread pointing to our _callbacks daemon
        """
        return Thread(target=self._callbacks, daemon=True)

    def _wait_for_callbacks(self, timeout: int) -> None:
        """
        Waits for the Steamworks API callbacks to complete within a specified time interval.

        Args:
            timeout (int): Maximum time to wait in seconds.

        Returns:
            None
        """
        start_time = time()
        logger.debug(f"等待 {timeout} 秒等待 Steamworks API 回调...")
        while self.steamworks_thread.is_alive():
            elapsed_time = time() - start_time
            if elapsed_time >= timeout:
                self.end_callbacks = True
                break
            sleep(1)


class SteamworksAppDependenciesQuery:
    def __init__(
        self,
        pfid_or_pfids: Union[int, list[int]],
        interval: int = 1,
        _libs: str | None = None,
    ) -> None:
        self._libs = _libs
        self.interval = interval
        self.pfid_or_pfids = pfid_or_pfids

    def run(self) -> None | dict[int, Any]:
        """
        Query PublishedFileIDs for AppID dependency data
        :param pfid_or_pfids: is an int that corresponds with a subscribed Steam mod's PublishedFileId
                            OR is a list of int that corresponds with multiple Steam mod PublishedFileIds
        :param interval: time in seconds to sleep between multiple subsequent API calls
        """
        logger.info(
            f"创建 Steamworks 接口并传递 已发布的文件Id {self.pfid_or_pfids}"
        )
        # If the chunk passed is a single int, convert it into a list in an effort to simplify procedure
        if isinstance(self.pfid_or_pfids, int):
            self.pfid_or_pfids = [self.pfid_or_pfids]
        # Create our Steamworks interface and initialize Steamworks API
        steamworks_interface = SteamworksInterface(
            callbacks=True, callbacks_total=len(self.pfid_or_pfids), _libs=self._libs
        )
        if not steamworks_interface.steam_not_running:  # Skip if True
            while not steamworks_interface.steamworks.loaded():  # Ensure that Steamworks API is initialized before attempting any instruction
                break
            else:
                for pfid in self.pfid_or_pfids:
                    logger.debug(f"ISteamUGC/GetAppDependencies 查询: {pfid}")
                    steamworks_interface.steamworks.Workshop.SetGetAppDependenciesResultCallback(
                        steamworks_interface._cb_app_dependencies_result_callback
                    )
                    steamworks_interface.steamworks.Workshop.GetAppDependencies(pfid)
                    # Sleep for the interval if we have more than one pfid to action on
                    if len(self.pfid_or_pfids) > 1:
                        sleep(self.interval)
                # Patience, but don't wait forever
                steamworks_interface._wait_for_callbacks(timeout=60)
                # This means that the callbacks thread has ended. We are done with Steamworks API now, so we dispose of everything.
                logger.info("线程已完成。卸载 Steamworks...")
                steamworks_interface.steamworks_thread.join()
                # Grab the data and return it
                logger.warning(
                    f"返回 {len(steamworks_interface.get_app_deps_query_result.keys())} 结果..."
                )
                return steamworks_interface.get_app_deps_query_result
        else:
            steamworks_interface.steamworks.unload()

        return None


class SteamworksGameLaunch(Process):
    def __init__(
        self, game_install_path: str, args: list[str], _libs: str | None = None
    ) -> None:
        Process.__init__(self)
        self._libs = _libs
        self.game_install_path = game_install_path
        self.args = args

    def run(self) -> None:
        """
        Handle SW game launch; instructions received from connected signals

        :param game_install_path: is a string path to the game folder
        :param args: is a string representing the args to pass to the generated executable path
        """
        logger.info("Creating SteamworksInterface and launching game executable")
        # Try to initialize the SteamWorks API, but allow game to launch if Steam not found
        steamworks_interface = SteamworksInterface(callbacks=False, _libs=self._libs)

        # Launch the game
        launch_game_process(
            game_install_path=Path(self.game_install_path), args=self.args
        )
        # If we had an API initialization, try to unload it
        if (
            not steamworks_interface.steam_not_running
            and steamworks_interface.steamworks
        ):
            # Unload Steamworks API
            steamworks_interface.steamworks.unload()


class SteamworksSubscriptionHandler:
    def __init__(
        self, action: str, pfid_or_pfids: Union[int, list[int]], interval:int=1, _libs: str | None=None
    ):
        # Optionally set _libs path for Steamworks
        self._libs = _libs
        self.action = action
        self.pfid_or_pfids = pfid_or_pfids
        self.interval = interval

    def run(self) -> None:
        """
        Handle Steam mod subscription actions received from connected signals

        :param action: is a string that corresponds with the following supported_actions[]
        :param pfid_or_pfids: is an int that corresponds with a subscribed Steam mod's PublishedFileId
                            OR is a list of int that corresponds with multiple Steam mod PublishedFileIds
        :param interval: time in seconds to sleep between multiple subsequent API calls
        """

        logger.info(
            f"创建 Steamworks接口并传递指令 {self.action}"
        )
        # If the chunk passed is a single int, convert it into a list in an effort to simplify procedure
        if isinstance(self.pfid_or_pfids, int):
            self.pfid_or_pfids = [self.pfid_or_pfids]
        # Create our Steamworks interface and initialize Steamworks API
        # If we are resubscribing, it's actually 2 callbacks to expect per pfid, because it is 2 API calls
        if self.action == "resubscribe":
            callbacks_total = len(self.pfid_or_pfids) * 2  # per API call
        # Otherwise we only expect a single callback for each API call
        else:
            callbacks_total = len(self.pfid_or_pfids)
        steamworks_interface = SteamworksInterface(
            callbacks=True, callbacks_total=callbacks_total, _libs=self._libs
        )
        if not steamworks_interface.steam_not_running:  # Skip if True
            while not steamworks_interface.steamworks.loaded():  # Ensure that Steamworks API is initialized before attempting any instruction
                break
            else:
                if self.action == "resubscribe":
                    for pfid in self.pfid_or_pfids:
                        logger.debug(
                            f"ISteamUGC/UnsubscribeItem + SubscribeItem Action : {pfid}"
                        )
                        # Point Steamworks API callback response to our functions
                        steamworks_interface.steamworks.Workshop.SetItemUnsubscribedCallback(
                            steamworks_interface._cb_subscription_action
                        )
                        steamworks_interface.steamworks.Workshop.SetItemSubscribedCallback(
                            steamworks_interface._cb_subscription_action
                        )
                        # Create API calls
                        steamworks_interface.steamworks.Workshop.UnsubscribeItem(pfid)
                        sleep(self.interval)
                        steamworks_interface.steamworks.Workshop.SubscribeItem(pfid)
                        # Sleep for the interval if we have more than one pfid to action on
                        if len(self.pfid_or_pfids) > 1:
                            sleep(self.interval)
                elif self.action == "subscribe":
                    for pfid in self.pfid_or_pfids:
                        logger.debug(f"ISteamUGC/SubscribeItem Action : {pfid}")
                        # Point Steamworks API callback response to our functions
                        steamworks_interface.steamworks.Workshop.SetItemSubscribedCallback(
                            steamworks_interface._cb_subscription_action
                        )
                        # Create API calls
                        steamworks_interface.steamworks.Workshop.SubscribeItem(pfid)
                        # Sleep for the interval if we have more than one pfid to action on
                        if len(self.pfid_or_pfids) > 1:
                            sleep(self.interval)
                elif self.action == "unsubscribe":
                    for pfid in self.pfid_or_pfids:
                        logger.debug(f"ISteamUGC/UnsubscribeItem Action : {pfid}")
                        # Point Steamworks API callback response to our functions
                        steamworks_interface.steamworks.Workshop.SetItemUnsubscribedCallback(
                            steamworks_interface._cb_subscription_action
                        )
                        # Create API calls
                        steamworks_interface.steamworks.Workshop.UnsubscribeItem(pfid)
                        # Sleep for the interval if we have more than one pfid to action on
                        if len(self.pfid_or_pfids) > 1:
                            sleep(self.interval)
                # Patience, but don't wait forever
                steamworks_interface._wait_for_callbacks(timeout=10)
                # This means that the callbacks thread has ended. We are done with Steamworks API now, so we dispose of everything.
                logger.info("线程已完成。卸载 Steamworks...")
                steamworks_interface.steamworks_thread.join()
                # Unload Steamworks API
                steamworks_interface.steamworks.unload()
        else:
            steamworks_interface.steamworks.unload()


if __name__ == "__main__":
    sys.exit()<|MERGE_RESOLUTION|>--- conflicted
+++ resolved
@@ -14,12 +14,8 @@
 if "__compiled__" not in globals():
     sys.path.append(str((Path(getcwd()) / "submodules" / "SteamworksPy")))
 
-<<<<<<< HEAD
-from steamworks import STEAMWORKS
-=======
 from steamworks import STEAMWORKS  # type: ignore
 
->>>>>>> 89c45946
 from app.utils.generic import launch_game_process
 
 
@@ -36,10 +32,6 @@
     Thanks to Paladin for the example
     """
 
-<<<<<<< HEAD
-    def __init__(self, callbacks: bool, callbacks_total=None, _libs=None):
-        logger.info("Steamworks接口初始化...")
-=======
     def __init__(
         self,
         callbacks: bool,
@@ -47,7 +39,6 @@
         _libs: str | None = None,
     ) -> None:
         logger.info("SteamworksInterface initializing...")
->>>>>>> 89c45946
         self.callbacks = callbacks
         self.callbacks_count = 0
         self.callbacks_total = callbacks_total
