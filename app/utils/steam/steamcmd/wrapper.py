--- conflicted
+++ resolved
@@ -229,22 +229,13 @@
                         tarobj.extractall(self.steamcmd_install_path)
                     runner.message("安装完成")
                     installed = True
-<<<<<<< HEAD
-            except:
+            except Exception as e:
                 runner.message("安装失败")
                 show_fatal_error(
                     "SteamcmdInterface",
                     f"无法下载 {self.system} 的 steamcmd",
                     "文件/网址是否更改？\n您的环境是否可以访问 Internet？",
-=======
-            except Exception as e:
-                runner.message("Installation failed")
-                show_fatal_error(
-                    "SteamcmdInterface",
-                    f"Failed to download steamcmd for {self.system}",
-                    "Did the file/url change?\nDoes your environment have access to the internet?",
                     details=f"Error: {type(e).__name__}: {str(e)}",
->>>>>>> 89c45946
                 )
         else:
             runner.message("SteamCMD 已安装...")
