--- conflicted
+++ resolved
@@ -470,13 +470,8 @@
             partial(self._toggle_loadBottom_rule, "用户规则")
         )
         # Setup the window
-<<<<<<< HEAD
         self.setWindowTitle("RimSort - 规则编辑器")
-        self.setLayout(self.layout)
-=======
-        self.setWindowTitle("RimSort - Rule Editor")
         self.setLayout(layout)
->>>>>>> 89c45946
         self.setMinimumSize(QSize(800, 600))
 
     def createDropEvent(
