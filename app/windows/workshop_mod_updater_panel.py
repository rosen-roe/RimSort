--- conflicted
+++ resolved
@@ -28,13 +28,8 @@
 
     def __init__(self, internal_mod_metadata: Dict[str, Any]):
         super().__init__()
-<<<<<<< HEAD
         logger.debug("正在初始化模组更新提示")
-        self.updates_found = None
-=======
-        logger.debug("Initializing ModUpdaterPrompt")
         self.updates_found = False
->>>>>>> 89c45946
 
         self.installEventFilter(self)
 
@@ -147,13 +142,8 @@
         layout.addLayout(self.lower_layout)
 
         # Put it all together
-<<<<<<< HEAD
         self.setWindowTitle("RimSort - 发现创意工坊模组的更新")
-        self.setLayout(self.layout)
-=======
-        self.setWindowTitle("RimSort - Updates found for Workshop mods")
         self.setLayout(layout)
->>>>>>> 89c45946
         self.setMinimumSize(QSize(900, 600))
 
     def eventFilter(self, obj: QObject, event: QEvent) -> bool:
